[package]
name = "Oxen"
version = "0.15.14"
edition = "2021"
license-file = "LICENSE"
description = "Oxen is a fast, unstructured data version control, to help version large machine learning datasets written in Rust."
homepage = "https://oxen.ai"
repository = "https://github.com/Oxen-AI/Oxen"
readme = "README.md"
keywords = ["machine-learning", "AI", "version-control"]
categories = [
    "command-line-utilities",
    "science",
    "multimedia",
    "database",
    "computer-vision",
]

[features]
default = ["duckdb/bundled"]
docs = ["duckdb"]

# See more keys and their definitions at https://doc.rust-lang.org/cargo/reference/manifest.html

[dependencies]
actix-files = "0.6.2"
actix-http = "3.4.0"
actix-multipart = "0.6.1"
actix-service = "2.0.2"
actix-web = { version = "4.4.0", features = ["rustls"] }
actix-web-httpauth = "0.8.0"
approx = "0.5.1"
async-compression = { version = "0.4.2", features = ["futures-io", "gzip"] }
async-recursion = "1.0.5"
async-std = { version = "1.12.0", features = ["unstable"] }
async-tar = "0.4.2"
async-trait = "0.1.80"
arrow-json = "51.0.0"
bincode = "1.3.3"
blocking = "=1.3.1"
bytecount = "0.6.3"
bytes = "1.5.0"
bytesize = "1.3.0"
bytevec = "0.2.0"
chrono = "0.4.30"
clap = { version = "4.4.2", features = ["cargo"] }
colored = "2.0.4"
comfy-table = "7.0.1"
duckdb = { package = "duckdb", version = "0.10.2", default_features=false, optional=true}
deadqueue = "0.2.4"
derive_more = "0.99.17"
difference = "2.0.0"
dirs = "5.0.1"
dotenv = "0.15.0"
dunce = "1.0.4"
env_logger = "0.11.3"
# ffmpeg-next = { version = "6.0.0", features = ["codec", "format"] }
fd-lock = "4.0.1"
filetime = "0.2.22"
flate2 = "1.0.27"
fs_extra = "1.3.0"
futures = "0.3.28"
futures-util = "0.3.28"
glob = "0.3.1"
hex = "0.4.3"
http = "1.1.0"
ignore = "0.4.20"
image = "0.24.8"
indicatif = "0.17.6"
infer = "0.15.0"
itertools = "0.12.1"
jsonwebtoken = "8.3.0"
jwalk = "0.8.1"
lazy_static = "1.4.0"
lofty = "0.18.2"
log = "0.4.20"
lru = "0.12.0"
# magick_rust = "0.18.0"
mp4 = "0.14.0"
minus = { version = "5.4.0", features = ["static_output", "search"] }
nom = "7.1.3"
num_cpus = "1.16.0"
pluralizer = "0.4.0"
polars = { version = "0.40.0", features = [
    "lazy",
    "parquet",
    "json",
    "ipc",
    "ipc_streaming",
    "dtype-full",
] }
polars-sql = "0.38.3"
os_path = "0.7.0"
qsv-sniffer = "0.10.3"
r2d2 = "0.8.10"
rand = "0.8.5"
rayon = "1.7.0"
redis = { version = "0.25.3", features = ["r2d2"] }
reqwest = { version = "0.12.3", features = [
    "multipart",
    "json",
    "gzip",
    "stream",
] }
rocksdb = { version = "0.22.0", default-features = false, features = [
    "lz4",
    "snappy",
    "zstd",
    "zlib",
] }
sanitize-filename = "0.5.0"
serde = { version = "1.0.188", features = ["derive"] }
serde_derive = "1.0.188"
serde_json = "1.0.106"
serde_url_params = "0.2.1"
sha2 = "0.10.8"
signal-hook = "0.3.17"
simdutf8 = "0.1.4"
sql_query_builder = { version = "2.1.0", features = ["postgresql"] }
sysinfo = "0.30.9"
tar = "0.4.40"
tempfile = "3.8.0"
thread_local = "1.1.7"
threadpool = "1.8.1"
time = { version = "0.3.28", features = ["serde"] }
tokio = { version = "1.32.0", features = ["full"] }
tokio-util = "0.7.8"
toml = "0.7.8"
unicode-truncate = "0.2.0"
url = "2.4.1"
urlencoding = "2.1.3"
uuid = { version = "1.4.1", features = ["serde", "v4"] }
words-count = "0.1.6"
xxhash-rust = { version = "0.8.7", features = ["xxh3"] }
mockito = "1.1.0"


[workspace]
members = ["src/cli", "src/lib", "src/server"]

[profile.release]
codegen-units = 1

[lib]
name = "liboxen"
path = "src/lib/src/lib.rs"
doctest = false

[[bin]]
name = "oxen"
path = "src/cli/src/main.rs"

[[bin]]
name = "oxen-server"
path = "src/server/src/main.rs"

[package.metadata.docs.rs]
<<<<<<< HEAD
features = []
all-features = false
no-default-features = true
default-target = "x86_64-unknown-linux-gnu"
=======
default-target = "x86_64-unknown-linux-gnu"
features = ["duckdb"] # this is without "duckdb/bundled"
no-default-features = true
rustdoc-args = ["--no-deps"]
>>>>>>> 2fca8089
<|MERGE_RESOLUTION|>--- conflicted
+++ resolved
@@ -155,14 +155,7 @@
 path = "src/server/src/main.rs"
 
 [package.metadata.docs.rs]
-<<<<<<< HEAD
-features = []
-all-features = false
-no-default-features = true
-default-target = "x86_64-unknown-linux-gnu"
-=======
 default-target = "x86_64-unknown-linux-gnu"
 features = ["duckdb"] # this is without "duckdb/bundled"
 no-default-features = true
-rustdoc-args = ["--no-deps"]
->>>>>>> 2fca8089
+rustdoc-args = ["--no-deps"]