--- conflicted
+++ resolved
@@ -64,12 +64,8 @@
 sysinfo = "0.28.1"
 tar = "0.4.38"
 threadpool = "1.8.1"
-<<<<<<< HEAD
 thread_local = "1.1.4"
-time = { version = "0.3.17", features = ["serde"] }
-=======
 time = { version = "0.3.20", features = ["serde"] }
->>>>>>> b6e81d69
 tokio = { version = "1", features = ["full"] }
 tokio-util = "0.7.4"
 toml = "0.5.8"
