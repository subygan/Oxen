pub mod commit;
pub use commit::RemoteCommitCmd;

pub mod diff;
pub use diff::RemoteDiffCmd;

pub mod df;
pub use df::RemoteDfCmd;

<<<<<<< HEAD
pub mod restore;
pub use restore::RemoteRestoreCmd;
=======
pub mod log;
pub use log::RemoteLogCmd;
>>>>>>> 0cf35419
<|MERGE_RESOLUTION|>--- conflicted
+++ resolved
@@ -7,10 +7,8 @@
 pub mod df;
 pub use df::RemoteDfCmd;
 
-<<<<<<< HEAD
 pub mod restore;
 pub use restore::RemoteRestoreCmd;
-=======
+
 pub mod log;
-pub use log::RemoteLogCmd;
->>>>>>> 0cf35419
+pub use log::RemoteLogCmd;