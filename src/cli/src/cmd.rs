--- conflicted
+++ resolved
@@ -39,13 +39,11 @@
 pub mod moo;
 pub use moo::MooCmd;
 
-<<<<<<< HEAD
+pub mod log;
+pub use log::LogCmd;
+
 pub mod pack;
 pub use pack::PackCmd;
-=======
-pub mod log;
-pub use log::LogCmd;
->>>>>>> e01ff109
 
 pub mod remote;
 
