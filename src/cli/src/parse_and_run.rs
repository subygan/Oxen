// TODO: better define relationship between parse_and_run and dispatch and command
//       * do we want to break each command into a separate file?
//       * what is the common functionality in dispatch right now?
//           * create local repo
//           * printing errors as strings

use crate::cmd;
use crate::cmd::remote::commit::RemoteCommitCmd;
use crate::cmd::BranchCmd;
use crate::cmd::RunCmd;
use crate::cmd_setup::{COMMIT, DF, DIFF, DOWNLOAD, LOG, LS, METADATA, RESTORE, RM, STATUS};
use crate::dispatch;

use clap::ArgMatches;
use liboxen::command;
use liboxen::command::migrate::{
    AddDirectoriesToCacheMigration, CacheDataFrameSizeMigration, CreateMerkleTreesMigration,
    Migrate, PropagateSchemasMigration, UpdateVersionFilesMigration,
};
use liboxen::constants::{DEFAULT_BRANCH_NAME, DEFAULT_HOST, DEFAULT_REMOTE_NAME};
use liboxen::error::OxenError;
use liboxen::model::EntryDataType;
use liboxen::model::LocalRepository;
use liboxen::opts::{AddOpts, DownloadOpts, InfoOpts, ListOpts, RmOpts, UploadOpts};
use std::path::{Path, PathBuf};

/// The subcommands for interacting with the remote staging area.
pub async fn remote(sub_matches: &ArgMatches) {
    if let Some(subcommand) = sub_matches.subcommand() {
        match subcommand {
            (STATUS, sub_matches) => {
                let cmd = cmd::remote::RemoteStatusCmd {};
                match cmd.run(sub_matches).await {
                    Ok(_) => {}
                    Err(err) => {
                        eprintln!("{err}")
                    }
                }
            }
            ("add", sub_matches) => {
                remote_add(sub_matches).await;
            }
            (RM, sub_matches) => {
                let cmd = cmd::remote::RemoteRmCmd {};
                match cmd.run(sub_matches).await {
                    Ok(_) => {}
                    Err(err) => {
                        eprintln!("{err}")
                    }
                }
            }
            (RESTORE, sub_matches) => {
                let cmd = cmd::remote::RemoteRestoreCmd {};
                match cmd.run(sub_matches).await {
                    Ok(_) => {}
                    Err(err) => {
                        eprintln!("{err}")
                    }
                }
            }
            (COMMIT, sub_matches) => {
                let cmd = RemoteCommitCmd {};
                match cmd.run(sub_matches).await {
                    Ok(_) => {}
                    Err(err) => {
                        eprintln!("{err}")
                    }
                }
            }
            (LOG, sub_matches) => {
                let cmd = cmd::remote::RemoteLogCmd {};
                match cmd.run(sub_matches).await {
                    Ok(_) => {}
                    Err(err) => {
                        eprintln!("{err}")
                    }
                }
            }
            (DF, sub_matches) => {
                let cmd = cmd::remote::RemoteDfCmd {};
                match cmd.run(sub_matches).await {
                    Ok(_) => {}
                    Err(err) => {
                        eprintln!("{err}")
                    }
                }
            }
            (DIFF, sub_matches) => {
                let cmd = cmd::remote::RemoteDiffCmd {};
                match cmd.run(sub_matches).await {
                    Ok(_) => {}
                    Err(err) => {
                        eprintln!("{err}")
                    }
                }
            }
            (DOWNLOAD, sub_matches) => {
                remote_download(sub_matches).await;
            }
            (LS, sub_matches) => {
                remote_ls(sub_matches).await;
            }
            (METADATA, sub_matches) => match remote_metadata(sub_matches).await {
                Ok(_) => {}
                Err(err) => {
                    eprintln!("{err}")
                }
            },
            (command, _) => {
                eprintln!("Invalid subcommand: {command}")
            }
        }
    } else if sub_matches.get_flag("verbose") {
        let repo = LocalRepository::from_current_dir().expect("Could not find a repository");
        match list_remotes_verbose(&repo) {
            Ok(_) => {}
            Err(err) => {
                eprintln!("{err}")
            }
        }
    } else {
        let repo = LocalRepository::from_current_dir().expect("Could not find a repository");
        match list_remotes(&repo) {
            Ok(_) => {}
            Err(err) => {
                eprintln!("{err}")
            }
        }
    }
}

pub fn list_remotes(repo: &LocalRepository) -> Result<(), OxenError> {
    for remote in repo.remotes.iter() {
        println!("{}", remote.name);
    }

    Ok(())
}

pub fn list_remotes_verbose(repo: &LocalRepository) -> Result<(), OxenError> {
    for remote in repo.remotes.iter() {
        println!("{}\t{}", remote.name, remote.url);
    }

    Ok(())
}

pub async fn download(sub_matches: &ArgMatches) {
    let opts = DownloadOpts {
        paths: sub_matches
            .get_many::<String>("paths")
            .expect("Must supply paths")
            .map(PathBuf::from)
            .collect(),
        dst: sub_matches
            .get_one::<String>("output")
            .map(PathBuf::from)
            .unwrap_or(PathBuf::from(".")),
        remote: sub_matches
            .get_one::<String>("remote")
            .map(String::from)
            .unwrap_or(DEFAULT_REMOTE_NAME.to_string()),
        host: sub_matches
            .get_one::<String>("host")
            .map(String::from)
            .unwrap_or(DEFAULT_HOST.to_string()),
        revision: sub_matches.get_one::<String>("revision").map(String::from),
    };

    // `oxen download $namespace/$repo_name $path`
    match dispatch::download(opts).await {
        Ok(_) => {}
        Err(err) => {
            eprintln!("{err}")
        }
    }
}

async fn remote_download(sub_matches: &ArgMatches) {
    let opts = DownloadOpts {
        paths: sub_matches
            .get_many::<String>("paths")
            .expect("Must supply paths")
            .map(PathBuf::from)
            .collect(),
        dst: sub_matches
            .get_one::<String>("output")
            .map(PathBuf::from)
            .unwrap_or(PathBuf::from(".")),
        remote: sub_matches
            .get_one::<String>("remote")
            .map(String::from)
            .unwrap_or(DEFAULT_REMOTE_NAME.to_string()),
        host: sub_matches
            .get_one::<String>("host")
            .map(String::from)
            .unwrap_or(DEFAULT_HOST.to_string()),
        revision: sub_matches.get_one::<String>("revision").map(String::from),
    };

    // Make `oxen remote download $path` work
    // TODO: pass in Vec<Path> where the first one could be a remote repo like ox/SQuAD
    match dispatch::remote_download(opts).await {
        Ok(_) => {}
        Err(err) => {
            eprintln!("{err}")
        }
    }
}

async fn remote_add(sub_matches: &ArgMatches) {
    let paths = sub_matches
        .get_many::<String>("files")
        .expect("Must supply files")
        .map(PathBuf::from)
        .collect();

    let opts = AddOpts {
        paths,
        is_remote: true,
        directory: sub_matches.get_one::<String>("path").map(PathBuf::from),
    };
    match dispatch::add(opts).await {
        Ok(_) => {}
        Err(err) => {
            eprintln!("{err}")
        }
    }
}

async fn remote_metadata(sub_matches: &ArgMatches) -> Result<(), OxenError> {
    if let Some(subcommand) = sub_matches.subcommand() {
        match subcommand {
            ("list", sub_matches) => {
                remote_metadata_list(sub_matches).await;
            }
            ("aggregate", sub_matches) => {
                remote_metadata_aggregate(sub_matches).await?;
            }
            (command, _) => {
                eprintln!("Invalid subcommand: {command}")
            }
        }
    } else {
        match dispatch::remote_metadata_list_dir(PathBuf::from(".")).await {
            Ok(_) => {}
            Err(err) => {
                eprintln!("{err}")
            }
        }
    }
    Ok(())
}

async fn remote_metadata_aggregate(sub_matches: &ArgMatches) -> Result<(), OxenError> {
    let directory = sub_matches
        .get_one::<String>("path")
        .map(PathBuf::from)
        .unwrap_or(PathBuf::from("."));

    let column = sub_matches
        .get_one::<String>("column")
        .ok_or(OxenError::basic_str("Must supply column"))?;

    match sub_matches.get_one::<String>("type") {
        Some(data_type) => match data_type.parse::<EntryDataType>() {
            Ok(EntryDataType::Dir) => {
                match dispatch::remote_metadata_aggregate_dir(directory, &column).await {
                    Ok(_) => {}
                    Err(err) => {
                        eprintln!("{err}")
                    }
                }
            }
            Ok(_) => {
                todo!("implement other types")
            }
            Err(err) => {
                let err = format!("{err:?}");
                return Err(OxenError::basic_str(err));
            }
        },
        None => {
            let err = "Must supply type".to_string();
            return Err(OxenError::basic_str(err));
        }
    };

    Ok(())
}

async fn remote_metadata_list(sub_matches: &ArgMatches) {
    let directory = sub_matches
        .get_one::<String>("path")
        .map(PathBuf::from)
        .unwrap_or(PathBuf::from("."));

    match sub_matches.get_one::<String>("type") {
        Some(data_type) => match data_type.parse::<EntryDataType>() {
            Ok(EntryDataType::Dir) => match dispatch::remote_metadata_list_dir(directory).await {
                Ok(_) => {}
                Err(err) => {
                    eprintln!("{err}")
                }
            },
            Ok(EntryDataType::Image) => {
                match dispatch::remote_metadata_list_image(directory).await {
                    Ok(_) => {}
                    Err(err) => {
                        eprintln!("{err}")
                    }
                }
            }
            Ok(_) => {
                todo!("implement other types")
            }
            Err(err) => {
                eprintln!("{err:?}");
            }
        },
        None => {
            eprintln!("Must supply type");
        }
    }
}

async fn remote_ls(sub_matches: &ArgMatches) {
    let paths = sub_matches.get_many::<String>("paths");

    let paths = if let Some(paths) = paths {
        paths.map(PathBuf::from).collect()
    } else {
        vec![PathBuf::from(".")]
    };

    let opts = ListOpts {
        paths,
        remote: sub_matches
            .get_one::<String>("remote")
            .map(String::from)
            .unwrap_or(DEFAULT_REMOTE_NAME.to_string()),
        host: sub_matches
            .get_one::<String>("host")
            .map(String::from)
            .unwrap_or(DEFAULT_HOST.to_string()),
        revision: sub_matches
            .get_one::<String>("revision")
            .map(String::from)
            .unwrap_or(DEFAULT_BRANCH_NAME.to_string()),
        page_num: sub_matches
            .get_one::<String>("page")
            .expect("Must supply page")
            .parse::<usize>()
            .expect("page must be a valid integer."),
        page_size: sub_matches
            .get_one::<String>("page-size")
            .expect("Must supply page-size")
            .parse::<usize>()
            .expect("page-size must be a valid integer."),
    };

    match dispatch::remote_ls(&opts).await {
        Ok(_) => {}
        Err(err) => {
            eprintln!("{err}");
        }
    }
}

pub fn info(sub_matches: &ArgMatches) {
    let path = sub_matches.get_one::<String>("path").map(PathBuf::from);
    let revision = sub_matches.get_one::<String>("revision").map(String::from);

    if path.is_none() {
        eprintln!("Must supply path.");
        return;
    }

    let path = path.unwrap();
    let verbose = sub_matches.get_flag("verbose");
    let output_as_json = sub_matches.get_flag("json");

    let opts = InfoOpts {
        path,
        revision,
        verbose,
        output_as_json,
    };

    match dispatch::info(opts) {
        Ok(_) => {}
        Err(err) => {
            eprintln!("Error getting info: {err}")
        }
    }
}

pub async fn fetch(_: &ArgMatches) {
    match dispatch::fetch().await {
        Ok(_) => {}
        Err(err) => {
            eprintln!("{err}")
        }
    }
}

pub async fn add(sub_matches: &ArgMatches) {
    let paths: Vec<PathBuf> = sub_matches
        .get_many::<String>("files")
        .expect("Must supply files")
        .map(PathBuf::from)
        .collect();

    let opts = AddOpts {
        paths,
        is_remote: false,
        directory: None,
    };
    match dispatch::add(opts).await {
        Ok(_) => {}
        Err(err) => {
            eprintln!("{err}")
        }
    }
}

<<<<<<< HEAD
pub fn merge(sub_matches: &ArgMatches) {
    let branch = sub_matches
        .get_one::<String>("BRANCH")
        .expect("Must supply a branch");
    match dispatch::merge(branch) {
        Ok(_) => {}
        Err(err) => {
            eprintln!("{err}")
        }
    }
}

=======
>>>>>>> cf87fe54
pub async fn push(sub_matches: &ArgMatches) {
    let remote = sub_matches
        .get_one::<String>("REMOTE")
        .expect("Must supply a remote");

    let branch = sub_matches
        .get_one::<String>("BRANCH")
        .expect("Must supply a branch");

    if sub_matches.get_flag("delete") {
        let repo =
            LocalRepository::from_current_dir().expect("Could not get current working directory");
        BranchCmd
            .delete_remote_branch(&repo, remote, branch)
            .await
            .expect("Could not delete remote branch");
    } else {
        match dispatch::push(remote, branch).await {
            Ok(_) => {}
            Err(err) => {
                eprintln!("{err}")
            }
        }
    }
}

pub async fn pull(sub_matches: &ArgMatches) {
    let remote = sub_matches
        .get_one::<String>("REMOTE")
        .expect("Must supply a remote");
    let branch = sub_matches
        .get_one::<String>("BRANCH")
        .expect("Must supply a branch");

    let all = sub_matches.get_flag("all");
    match dispatch::pull(remote, branch, all).await {
        Ok(_) => {}
        Err(err) => {
            eprintln!("{err}")
        }
    }
}

pub async fn compute_commit_cache(sub_matches: &ArgMatches) {
    let path_str = sub_matches.get_one::<String>("PATH").expect("required");
    let path = Path::new(path_str);

    let force = sub_matches.get_flag("force");

    if sub_matches.get_flag("all") {
        match command::commit_cache::compute_cache_on_all_repos(path, force).await {
            Ok(_) => {}
            Err(err) => {
                println!("Err: {err}")
            }
        }
    } else {
        let revision = sub_matches.get_one::<String>("REVISION").map(String::from);

        match LocalRepository::new(path) {
            Ok(repo) => match command::commit_cache::compute_cache(&repo, revision, force).await {
                Ok(_) => {}
                Err(err) => {
                    println!("Err: {err}")
                }
            },
            Err(err) => {
                println!("Err: {err}")
            }
        }
    }
}
pub async fn migrate(sub_matches: &ArgMatches) {
    if let Some((direction, sub_matches)) = sub_matches.subcommand() {
        match direction {
            "up" | "down" => {
                if let Some((migration, sub_matches)) = sub_matches.subcommand() {
                    if migration == UpdateVersionFilesMigration.name() {
                        if let Err(err) =
                            run_migration(&UpdateVersionFilesMigration, direction, sub_matches)
                        {
                            eprintln!("Error running migration: {}", err);
                        }
                    } else if migration == PropagateSchemasMigration.name() {
                        if let Err(err) =
                            run_migration(&PropagateSchemasMigration, direction, sub_matches)
                        {
                            eprintln!("Error running migration: {}", err);
                            std::process::exit(1);
                        }
                    } else if migration == CacheDataFrameSizeMigration.name() {
                        if let Err(err) =
                            run_migration(&CacheDataFrameSizeMigration, direction, sub_matches)
                        {
                            eprintln!("Error running migration: {}", err);
                            std::process::exit(1);
                        }
                    } else if migration == CreateMerkleTreesMigration.name() {
                        if let Err(err) =
                            run_migration(&CreateMerkleTreesMigration, direction, sub_matches)
                        {
                            eprintln!("Error running migration: {}", err);
                            std::process::exit(1);
                        }
                    } else if migration == AddDirectoriesToCacheMigration.name() {
                        if let Err(err) =
                            run_migration(&AddDirectoriesToCacheMigration, direction, sub_matches)
                        {
                            eprintln!("Error running migration: {}", err);
                            std::process::exit(1);
                        }
                    } else {
                        eprintln!("Invalid migration: {}", migration);
                    }
                }
            }
            command => {
                eprintln!("Invalid subcommand: {}", command);
            }
        }
    }
}

pub fn run_migration(
    migration: &dyn Migrate,
    direction: &str,
    sub_matches: &ArgMatches,
) -> Result<(), OxenError> {
    let path_str = sub_matches.get_one::<String>("PATH").expect("required");
    let path = Path::new(path_str);

    let all = sub_matches.get_flag("all");

    match direction {
        "up" => {
            migration.up(path, all)?;
        }
        "down" => {
            migration.down(path, all)?;
        }
        _ => {
            eprintln!("Invalid migration direction: {}", direction);
        }
    }

    Ok(())
}

pub async fn load(sub_matches: &ArgMatches) {
    // Match on both SRC_PATH and DEST_PATH
    let src_path_str = sub_matches.get_one::<String>("SRC_PATH").expect("required");
    let dest_path_str = sub_matches
        .get_one::<String>("DEST_PATH")
        .expect("required");
    let no_working_dir = sub_matches.get_flag("no-working-dir");

    let src_path = Path::new(src_path_str);
    let dest_path = Path::new(dest_path_str);

    dispatch::load(src_path, dest_path, no_working_dir).expect("Error loading repo from backup.");
}<|MERGE_RESOLUTION|>--- conflicted
+++ resolved
@@ -424,7 +424,6 @@
     }
 }
 
-<<<<<<< HEAD
 pub fn merge(sub_matches: &ArgMatches) {
     let branch = sub_matches
         .get_one::<String>("BRANCH")
@@ -437,8 +436,6 @@
     }
 }
 
-=======
->>>>>>> cf87fe54
 pub async fn push(sub_matches: &ArgMatches) {
     let remote = sub_matches
         .get_one::<String>("REMOTE")
