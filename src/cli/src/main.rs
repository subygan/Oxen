--- conflicted
+++ resolved
@@ -30,11 +30,8 @@
         Box::new(cmd::InitCmd),
         Box::new(cmd::LogCmd),
         Box::new(cmd::MooCmd),
-<<<<<<< HEAD
         Box::new(cmd::RestoreCmd),
-=======
         Box::new(cmd::ReadLinesCmd),
->>>>>>> 0cf35419
         Box::new(cmd::SchemasCmd),
     ];
 
