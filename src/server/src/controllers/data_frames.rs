use crate::errors::OxenHttpError;
use crate::helpers::get_repo;
use crate::params::df_opts_query::{self, DFOptsQuery};
use crate::params::{app_data, parse_resource, path_param};

use liboxen::constants;
use liboxen::error::PathBufError;
use liboxen::opts::df_opts::DFOptsView;
use liboxen::repositories;
use liboxen::view::entries::ResourceVersion;

use actix_web::{web, HttpRequest, HttpResponse};
use liboxen::opts::{DFOpts, PaginateOpts};
use liboxen::view::{
    JsonDataFrameView, JsonDataFrameViewResponse, JsonDataFrameViews, Pagination, StatusMessage,
};

<<<<<<< HEAD
use liboxen::core::v0_10_0::index;
=======
>>>>>>> 60f8a1b5
use uuid::Uuid;

pub async fn get(
    req: HttpRequest,
    query: web::Query<DFOptsQuery>,
) -> actix_web::Result<HttpResponse, OxenHttpError> {
    let app_data = app_data(&req)?;
    let namespace = path_param(&req, "namespace")?;
    let repo_name = path_param(&req, "repo_name")?;
    let repo = get_repo(&app_data.path, namespace, repo_name)?;
    let resource = parse_resource(&req, &repo)?;
    let commit = resource.clone().commit.ok_or(OxenHttpError::NotFound)?;

    let mut opts = DFOpts::empty();
    opts = df_opts_query::parse_opts(&query, &mut opts);

    let mut page_opts = PaginateOpts {
        page_num: constants::DEFAULT_PAGE_NUM,
        page_size: constants::DEFAULT_PAGE_SIZE,
    };

    if let Some((start, end)) = opts.slice_indices() {
        log::debug!(
            "controllers::data_frames Got slice params {}..{}",
            start,
            end
        );
    } else {
        let page = query.page.unwrap_or(constants::DEFAULT_PAGE_NUM);
        let page_size = query.page_size.unwrap_or(constants::DEFAULT_PAGE_SIZE);

        page_opts.page_num = page;
        page_opts.page_size = page_size;

        let start = if page == 0 { 0 } else { page_size * (page - 1) };
        let end = page_size * page;
        opts.slice = Some(format!("{}..{}", start, end));
    }

    let resource_version = ResourceVersion {
        path: resource.path.to_string_lossy().into(),
        version: resource.version.to_string_lossy().into(),
    };

    let data_frame_slice =
        repositories::data_frames::get_slice(&repo, &commit, &resource.path, &opts)?;

    let mut df = data_frame_slice.slice;
    let view_height = if opts.has_filter_transform() {
        df.height()
    } else {
        data_frame_slice.schemas.slice.size.height
    };

    let total_pages = (view_height as f64 / page_opts.page_size as f64).ceil() as usize;

    let opts_view = DFOptsView::from_df_opts(&opts);
    let response = JsonDataFrameViewResponse {
        status: StatusMessage::resource_found(),
        data_frame: JsonDataFrameViews {
            source: data_frame_slice.schemas.source,
            view: JsonDataFrameView {
                schema: data_frame_slice.schemas.slice.schema,
                size: data_frame_slice.schemas.slice.size,
                data: JsonDataFrameView::json_from_df(&mut df),
                pagination: Pagination {
                    page_number: page_opts.page_num,
                    page_size: page_opts.page_size,
                    total_pages,
                    total_entries: view_height,
                },
                opts: opts_view,
            },
        },
        commit: Some(commit.clone()),
        resource: Some(resource_version),
        derived_resource: None,
    };
    Ok(HttpResponse::Ok().json(response))
}

pub async fn index(req: HttpRequest) -> actix_web::Result<HttpResponse, OxenHttpError> {
    let app_data = app_data(&req)?;
    let namespace = path_param(&req, "namespace")?;
    let repo_name = path_param(&req, "repo_name")?;
    let repo = get_repo(&app_data.path, namespace, repo_name)?;
    let resource = parse_resource(&req, &repo)?;
    let commit = resource.clone().commit.ok_or(OxenHttpError::NotFound)?;

    let path = resource.clone().path;

    // Check if the data frame is already indexed.
    if repositories::workspaces::data_frames::is_queryable_data_frame_indexed(
        &repo,
        &commit,
        &resource.path,
    )? {
        // If the data frame is already indexed, return the appropriate error.
        return Err(OxenHttpError::DatasetAlreadyIndexed(PathBufError::from(
            path,
        )));
    } else {
        // If not, proceed to create a new workspace and index the data frame.
        let workspace_id = Uuid::new_v4().to_string();
        let workspace = repositories::workspaces::create(&repo, &commit, workspace_id, false)?;
        repositories::workspaces::data_frames::index(&workspace, &path)?;
    }

    Ok(HttpResponse::Ok().json(StatusMessage::resource_updated()))
}<|MERGE_RESOLUTION|>--- conflicted
+++ resolved
@@ -15,10 +15,6 @@
     JsonDataFrameView, JsonDataFrameViewResponse, JsonDataFrameViews, Pagination, StatusMessage,
 };
 
-<<<<<<< HEAD
-use liboxen::core::v0_10_0::index;
-=======
->>>>>>> 60f8a1b5
 use uuid::Uuid;
 
 pub async fn get(
