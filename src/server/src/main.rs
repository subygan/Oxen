use liboxen::config::UserConfig;
use liboxen::model::NewUser;

pub mod app_data;
pub mod auth;
pub mod controllers;
pub mod routes;
pub mod test;
pub mod view;

extern crate dotenv;
extern crate log;

// use actix_http::KeepAlive;
// use std::time;
use actix_web::middleware::Logger;
use actix_web::{web, App, HttpServer};
// use actix_web_httpauth::middleware::HttpAuthentication;
use clap::{Arg, Command};
use env_logger::Env;
use std::path::Path;

const VERSION: &str = env!("CARGO_PKG_VERSION");

const ADD_USER_USAGE: &str =
    "Usage: `oxen-server add-user -e <email> -n <name> -o user_config.toml`";

const START_SERVER_USAGE: &str = "Usage: `oxen-server start -h 0.0.0.0 -p 3000`";

const INVALID_PORT_MSG: &str = "Port must a valid number between 0-65535";

#[actix_web::main]
async fn main() -> std::io::Result<()> {
    env_logger::init_from_env(Env::default().default_filter_or("info,debug"));

    let sync_dir = match std::env::var("SYNC_DIR") {
        Ok(dir) => dir,
        Err(_) => String::from("/tmp/oxen_sync"),
    };

    let command = Command::new("oxen-server")
        .version(VERSION)
        .about("Oxen Server")
        .subcommand_required(true)
        .arg_required_else_help(true)
        .allow_external_subcommands(true)
        .allow_invalid_utf8_for_external_subcommands(true)
        .subcommand(
            Command::new("start")
                .about(START_SERVER_USAGE)
                .arg(
                    Arg::new("ip")
                        .long("ip")
                        .short('i')
                        .default_value("0.0.0.0")
                        .default_missing_value("always")
                        .help("What host to bind the server to")
                        .takes_value(true),
                )
                .arg(
                    Arg::new("port")
                        .long("port")
                        .short('p')
                        .default_value("3000")
                        .default_missing_value("always")
                        .help("What port to bind the server to")
                        .takes_value(true),
                ),
        )
        .subcommand(
            Command::new("add-user")
                .about(ADD_USER_USAGE)
                .arg(
                    Arg::new("email")
                        .long("email")
                        .short('e')
                        .help("Users email address")
                        .required(true)
                        .takes_value(true),
                )
                .arg(
                    Arg::new("name")
                        .long("name")
                        .short('n')
                        .help("Users name that will show up in the commits")
                        .required(true)
                        .takes_value(true),
                )
                .arg(
                    Arg::new("output")
                        .long("output")
                        .short('o')
                        .default_value("user_config.toml")
                        .default_missing_value("always")
                        .help("Where to write the output config file to give to the user")
                        .takes_value(true),
                ),
        );
    let matches = command.get_matches();

    match matches.subcommand() {
        Some(("start", sub_matches)) => {
            match (sub_matches.value_of("ip"), sub_matches.value_of("port")) {
                (Some(host), Some(port)) => {
                    let port: u16 = port.parse::<u16>().expect(INVALID_PORT_MSG);
                    println!("🐂 v{}", VERSION);
                    println!("Running on {}:{}", host, port);
                    println!("Syncing to directory: {}", sync_dir);

                    let data = app_data::OxenAppData::from(&sync_dir);
                    HttpServer::new(move || {
                        App::new()
                            .app_data(data.clone())
<<<<<<< HEAD
                            .route(
                                "/version",
                                web::get().to(controllers::version::index),
                            )
                            .route(
                                "/oxen/{namespace}/{repo_name}/commits",
                                web::get().to(controllers::commits::index),
                            )
                            .route(
                                "/oxen/{namespace}/{repo_name}/commits/{commit_id}",
                                web::post().to(controllers::commits::upload),
                            )
                            .route(
                                "/oxen/{namespace}/{repo_name}/commits/{commit_id}",
                                web::get().to(controllers::commits::show),
                            )
                            .route(
                                "/oxen/{namespace}/{repo_name}/commits/{commit_id}/is_synced",
                                web::get().to(controllers::commits::is_synced),
                            )
                            .route(
                                "/oxen/{namespace}/{repo_name}/commits/{commit_id}/commit_db",
                                web::get().to(controllers::commits::download_commit_db),
                            )
                            .route(
                                "/oxen/{namespace}/{repo_name}/commits/{commit_id}/parents",
                                web::get().to(controllers::commits::parents),
                            )
                            .route(
                                "/oxen/{namespace}/{repo_name}/commits/{commit_id}/entries",
                                web::get().to(controllers::entries::list_entries),
                            )
                            .route(
                                "/oxen/{namespace}/{repo_name}/commits/{commit_id}/download_page",
                                web::get().to(controllers::entries::download_page),
                            )
                            .route(
                                "/oxen/{namespace}/{repo_name}/commits/{commit_id}/download_content_ids",
                                web::post().to(controllers::entries::download_content_ids),
                            )
                            .route(
                                "/oxen/{namespace}/{repo_name}/branches",
                                web::get().to(controllers::branches::index),
                            )
                            .route(
                                "/oxen/{namespace}/{repo_name}/branches",
                                web::post().to(controllers::branches::create_or_get),
                            )
                            .route(
                                "/oxen/{namespace}/{repo_name}/branches/{branch_name}",
                                web::get().to(controllers::branches::show),
                            )
                            .route(
                                "/oxen/{namespace}/{repo_name}/branches/{branch_name}",
                                web::delete().to(controllers::branches::delete),
                            )
                            .route(
                                "/oxen/{namespace}/{repo_name}/branches/{branch_name}/commits",
                                web::get().to(controllers::commits::index_branch),
                            )
                            .route(
                                "/oxen/{namespace}/{repo_name}/branches/{branch_name}/commits",
                                web::post().to(controllers::commits::create),
                            )
                            .route(
                                "/oxen/{namespace}/{repo_name}/entries",
                                web::post().to(controllers::entries::create),
                            )
                            .route(
                                "/oxen/{namespace}/{repo_name}/lines/{resource:.*}",
                                web::get().to(controllers::entries::list_lines_in_file),
                            )
                            .route(
                                "/oxen/{namespace}/{repo_name}/dir/{resource:.*}",
                                web::get().to(controllers::entries::list_files_for_resource),
                            )
                            .route(
                                "/oxen/{namespace}/{repo_name}/branches/{branch_name}/entries/{filename:.*}",
                                web::get().to(controllers::repositories::get_file_for_branch),
                            )
                            .route(
                                "/oxen/{namespace}/{repo_name}/commits/{commit_id}/entries/{filename:.*}",
                                web::get().to(controllers::repositories::get_file_for_commit_id),
                            )
                            .route(
                                "/oxen/{namespace}/{repo_name}/files",
                                web::get().to(controllers::entries::list_files_for_head),
                            )
                            .route(
                                "/oxen/{namespace}",
                                web::get().to(controllers::repositories::index),
                            )
                            .route(
                                "/oxen/{namespace}/{repo_name}",
                                web::get().to(controllers::repositories::show),
                            )
                            .route(
                                "/oxen/{namespace}/{repo_name}",
                                web::delete().to(controllers::repositories::delete),
                            )
                            .route(
                                "/oxen/repositories",
                                web::post().to(controllers::repositories::create),
                            )
=======
                            .route("/version", web::get().to(controllers::version::index))
                            .wrap(HttpAuthentication::bearer(auth::validator::validate))
                            .service(web::scope("/oxen").configure(routes::config))
>>>>>>> 7a7444ea
                            .wrap(Logger::default())
                            .wrap(Logger::new("%a %{User-Agent}i"))
                    })
                    .bind((host, port))?
                    .run()
                    .await
                }
                _ => {
                    eprintln!("{}", START_SERVER_USAGE);
                    Ok(())
                }
            }
        }
        Some(("add-user", sub_matches)) => {
            match (
                sub_matches.value_of("email"),
                sub_matches.value_of("name"),
                sub_matches.value_of("output"),
            ) {
                (Some(email), Some(name), Some(output)) => {
                    let path = Path::new(&sync_dir);
                    if let Ok(keygen) = auth::access_keys::AccessKeyManager::new(path) {
                        let new_user = NewUser {
                            name: name.to_string(),
                            email: email.to_string(),
                        };
                        match keygen.create(&new_user) {
                            Ok(user) => {
                                let cfg = UserConfig::from_user(&user);
                                match cfg.save(Path::new(output)) {
                                    Ok(_) => {
                                        println!("User access token created in {}:\n\n{}\n\nTo give user access have them run the command `oxen set-auth-token <TOKEN>`", output, user.token.unwrap())
                                    }
                                    Err(error) => {
                                        eprintln!("Err: {:?}", error);
                                    }
                                }
                            }
                            Err(err) => {
                                eprintln!("Err: {}", err)
                            }
                        }
                    }
                }
                _ => {
                    eprintln!("{}", ADD_USER_USAGE)
                }
            }

            Ok(())
        }
        _ => unreachable!(), // If all subcommands are defined above, anything else is unreachabe!()
    }
}<|MERGE_RESOLUTION|>--- conflicted
+++ resolved
@@ -15,7 +15,7 @@
 // use std::time;
 use actix_web::middleware::Logger;
 use actix_web::{web, App, HttpServer};
-// use actix_web_httpauth::middleware::HttpAuthentication;
+use actix_web_httpauth::middleware::HttpAuthentication;
 use clap::{Arg, Command};
 use env_logger::Env;
 use std::path::Path;
@@ -111,116 +111,9 @@
                     HttpServer::new(move || {
                         App::new()
                             .app_data(data.clone())
-<<<<<<< HEAD
-                            .route(
-                                "/version",
-                                web::get().to(controllers::version::index),
-                            )
-                            .route(
-                                "/oxen/{namespace}/{repo_name}/commits",
-                                web::get().to(controllers::commits::index),
-                            )
-                            .route(
-                                "/oxen/{namespace}/{repo_name}/commits/{commit_id}",
-                                web::post().to(controllers::commits::upload),
-                            )
-                            .route(
-                                "/oxen/{namespace}/{repo_name}/commits/{commit_id}",
-                                web::get().to(controllers::commits::show),
-                            )
-                            .route(
-                                "/oxen/{namespace}/{repo_name}/commits/{commit_id}/is_synced",
-                                web::get().to(controllers::commits::is_synced),
-                            )
-                            .route(
-                                "/oxen/{namespace}/{repo_name}/commits/{commit_id}/commit_db",
-                                web::get().to(controllers::commits::download_commit_db),
-                            )
-                            .route(
-                                "/oxen/{namespace}/{repo_name}/commits/{commit_id}/parents",
-                                web::get().to(controllers::commits::parents),
-                            )
-                            .route(
-                                "/oxen/{namespace}/{repo_name}/commits/{commit_id}/entries",
-                                web::get().to(controllers::entries::list_entries),
-                            )
-                            .route(
-                                "/oxen/{namespace}/{repo_name}/commits/{commit_id}/download_page",
-                                web::get().to(controllers::entries::download_page),
-                            )
-                            .route(
-                                "/oxen/{namespace}/{repo_name}/commits/{commit_id}/download_content_ids",
-                                web::post().to(controllers::entries::download_content_ids),
-                            )
-                            .route(
-                                "/oxen/{namespace}/{repo_name}/branches",
-                                web::get().to(controllers::branches::index),
-                            )
-                            .route(
-                                "/oxen/{namespace}/{repo_name}/branches",
-                                web::post().to(controllers::branches::create_or_get),
-                            )
-                            .route(
-                                "/oxen/{namespace}/{repo_name}/branches/{branch_name}",
-                                web::get().to(controllers::branches::show),
-                            )
-                            .route(
-                                "/oxen/{namespace}/{repo_name}/branches/{branch_name}",
-                                web::delete().to(controllers::branches::delete),
-                            )
-                            .route(
-                                "/oxen/{namespace}/{repo_name}/branches/{branch_name}/commits",
-                                web::get().to(controllers::commits::index_branch),
-                            )
-                            .route(
-                                "/oxen/{namespace}/{repo_name}/branches/{branch_name}/commits",
-                                web::post().to(controllers::commits::create),
-                            )
-                            .route(
-                                "/oxen/{namespace}/{repo_name}/entries",
-                                web::post().to(controllers::entries::create),
-                            )
-                            .route(
-                                "/oxen/{namespace}/{repo_name}/lines/{resource:.*}",
-                                web::get().to(controllers::entries::list_lines_in_file),
-                            )
-                            .route(
-                                "/oxen/{namespace}/{repo_name}/dir/{resource:.*}",
-                                web::get().to(controllers::entries::list_files_for_resource),
-                            )
-                            .route(
-                                "/oxen/{namespace}/{repo_name}/branches/{branch_name}/entries/{filename:.*}",
-                                web::get().to(controllers::repositories::get_file_for_branch),
-                            )
-                            .route(
-                                "/oxen/{namespace}/{repo_name}/commits/{commit_id}/entries/{filename:.*}",
-                                web::get().to(controllers::repositories::get_file_for_commit_id),
-                            )
-                            .route(
-                                "/oxen/{namespace}/{repo_name}/files",
-                                web::get().to(controllers::entries::list_files_for_head),
-                            )
-                            .route(
-                                "/oxen/{namespace}",
-                                web::get().to(controllers::repositories::index),
-                            )
-                            .route(
-                                "/oxen/{namespace}/{repo_name}",
-                                web::get().to(controllers::repositories::show),
-                            )
-                            .route(
-                                "/oxen/{namespace}/{repo_name}",
-                                web::delete().to(controllers::repositories::delete),
-                            )
-                            .route(
-                                "/oxen/repositories",
-                                web::post().to(controllers::repositories::create),
-                            )
-=======
                             .route("/version", web::get().to(controllers::version::index))
                             .wrap(HttpAuthentication::bearer(auth::validator::validate))
                             .service(web::scope("/oxen").configure(routes::config))
->>>>>>> 7a7444ea
                             .wrap(Logger::default())
                             .wrap(Logger::new("%a %{User-Agent}i"))
                     })
