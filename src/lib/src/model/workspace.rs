use serde::{Deserialize, Serialize};
use std::path::PathBuf;

use crate::constants::{OXEN_HIDDEN_DIR, WORKSPACES_DIR};
use crate::model::{Commit, LocalRepository};
use crate::util;
<<<<<<< HEAD
use toml;
=======
>>>>>>> 882b6745

// Define a struct for the workspace config to make it easier to serialize
#[derive(Serialize, Deserialize)]
pub struct WorkspaceConfig {
    pub workspace_commit_id: String,
    pub is_editable: bool,
    pub workspace_name: String,
}

#[derive(Serialize, Deserialize, Debug, Clone)]
pub struct Workspace {
    pub id: String,
    // Workspaces have a base repository that they are created in .oxen/
    pub base_repo: LocalRepository,
    // And a sub repository that is just to make changes in
    // .oxen/workspaces/<workspace_id>/.oxen/
    pub workspace_repo: LocalRepository,
    // .oxen/workspaces/<workspace_ id>/.oxen/WORKSPACE_CONFIG
    pub is_editable: bool,
    pub commit: Commit,
}

impl Workspace {
    pub fn workspaces_dir(repo: &LocalRepository) -> PathBuf {
        repo.path.join(OXEN_HIDDEN_DIR).join(WORKSPACES_DIR)
    }

    pub fn workspace_dir(repo: &LocalRepository, workspace_id_hash: &str) -> PathBuf {
        Self::workspaces_dir(repo).join(workspace_id_hash)
    }

    /// Returns the path to the workspace directory
    pub fn dir(&self) -> PathBuf {
        let workspace_id_hash = util::hasher::hash_str_sha256(&self.id);
        Self::workspace_dir(&self.base_repo, &workspace_id_hash)
    }
}<|MERGE_RESOLUTION|>--- conflicted
+++ resolved
@@ -4,10 +4,6 @@
 use crate::constants::{OXEN_HIDDEN_DIR, WORKSPACES_DIR};
 use crate::model::{Commit, LocalRepository};
 use crate::util;
-<<<<<<< HEAD
-use toml;
-=======
->>>>>>> 882b6745
 
 // Define a struct for the workspace config to make it easier to serialize
 #[derive(Serialize, Deserialize)]
