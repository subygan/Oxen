--- conflicted
+++ resolved
@@ -1,21 +1,11 @@
-use time::OffsetDateTime;
 
 use crate::error::OxenError;
-<<<<<<< HEAD
-use crate::index::{CommitDirReader, CommitWriter, RefWriter};
+
+use crate::index::CommitDirReader;
 use crate::model::{
-    Branch, Commit, CommitEntry, DirEntry, LocalRepository, NewCommit, StagedData, StagedEntry,
-    StagedEntryStatus, User,
+    Commit, CommitEntry, DirEntry, LocalRepository
 };
-use crate::util;
-=======
-use crate::index::{CommitDirReader, RefWriter, CommitWriter};
-use crate::model::{Commit, CommitEntry, DirEntry, LocalRepository, User, Branch, StagedData, StagedEntry, StagedEntryStatus, NewCommit};
-use crate::{util, command};
-use crate::util::fs::is_tabular;
->>>>>>> 5143cf1e
-
-use std::path::{Path, PathBuf};
+use std::path::{Path};
 
 pub fn get_entry_for_commit(
     repo: &LocalRepository,
@@ -58,202 +48,11 @@
     reader.list_directory(directory, branch_or_commit_id, *page, *page_size)
 }
 
-<<<<<<< HEAD
-// TODO: rip this logic out... instead we are going to use remote_stager to do the same process we do locally
-
-/*
-=======
->>>>>>> 5143cf1e
-pub fn append_to_and_commit_entry_on_branch(
-    repo: &LocalRepository,
-    base_branch: &Branch,
-    entry: &CommitEntry,
-    user: &User,
-    message: &str,
-<<<<<<< HEAD
-=======
-    branch_prefix: &str,
->>>>>>> 5143cf1e
-    data: &str,
-) -> Result<Branch, OxenError> {
-    // We generate a branch postfix so that each name is unique
-    // Since this call is meant to be run on the server, many people could append at once
-    // So given a branch name "collect-data"
-    // We generate a sub-branch name "collect-data/UUID" and return this to the user
-    // This way we can later filter by the prefix, and no one's data conflicts
-<<<<<<< HEAD
-
-    // We will have a queue that cleans up these branches and merges them into the base branch
-    // Add the timestamp at the front so that we can sequentially apply the changes
-    let timestamp = OffsetDateTime::now_utc().unix_timestamp();
-    let branch_postfix = format!("{}_{}", timestamp, uuid::Uuid::new_v4());
-    log::debug!("Appending to entry {} on branch: {}", entry.path.display(), branch_postfix);
-    match append_data(repo, entry, data, &branch_postfix) {
-        Ok(tmp_file) => {
-            let tmp_branch = format!("{}/{}", base_branch.name, branch_postfix);
-            commit_tmp_file(repo, base_branch, entry, &tmp_file, user, message, &tmp_branch)
-=======
-    let branch_postfix = format!("{}", uuid::Uuid::new_v4());
-    match append_data(repo, entry, data, &branch_postfix) {
-        Ok(tmp_file) => {
-            commit_tmp_file(repo, base_branch, entry, &tmp_file, user, message, branch_prefix)
->>>>>>> 5143cf1e
-        },
-        Err(err) => {
-            Err(err)
-        }
-    }
-}
-
-fn append_data(
-    repo: &LocalRepository,
-    entry: &CommitEntry,
-    data: &str,
-    uuid: &str,
-) -> Result<PathBuf, OxenError> {
-    let version_path = util::fs::version_path(repo, entry);
-    // Generate random uuid for tmp file
-    let tmp_path = repo.path.join(PathBuf::from(uuid));
-    if util::fs::is_tabular(&version_path) {
-        append_to_tabular(repo, entry, &tmp_path, data)
-    } else if util::fs::is_utf8(&version_path) {
-        append_to_utf8(&version_path, &tmp_path, data)
-    } else {
-        Err(OxenError::basic_str("Cannot append to file unless is of type 'tabular' or 'text'"))
-    }
-}
-
-fn append_to_tabular(
-    repo: &LocalRepository,
-    entry: &CommitEntry,
-    tmp_path: &Path,
-    data: &str
-) -> Result<PathBuf, OxenError> {
-    Ok(tmp_path.to_path_buf())
-}
-
-fn append_to_utf8(
-    version_path: &Path,
-    tmp_path: &Path,
-    data: &str
-) -> Result<PathBuf, OxenError> {
-    use std::fs::OpenOptions;
-    use std::io::prelude::*;
-
-    // Copy to tmp path
-    std::fs::copy(version_path, tmp_path)?;
-    // Append
-    let mut file = OpenOptions::new()
-        .write(true)
-        .append(true)
-        .open(tmp_path)?;
-<<<<<<< HEAD
-    write!(file, "{}", data)?;
-=======
-    writeln!(file, "{}", data)?;
->>>>>>> 5143cf1e
-
-    // Return appended path
-    Ok(tmp_path.to_path_buf())
-}
-
-fn commit_tmp_file(
-    repo: &LocalRepository,
-    base_branch: &Branch,
-    entry: &CommitEntry,
-    tmp_path: &Path,
-    user: &User,
-    message: &str,
-    branch_name: &str,
-) -> Result<Branch, OxenError> {
-<<<<<<< HEAD
-    // Create the new branch to add data to
-    create_new_branch(repo, base_branch, branch_name)?;
-
-    // Create a new commit based off of the base branch commit_id
-=======
-    // TODO: Might have to lock this DB and wait for it to unlock...if many requests come at once
-    // Create new branch off of 
-    let ref_writer = RefWriter::new(repo)?;
-    ref_writer.create_branch(branch_name, &base_branch.commit_id)?;
-
-    // Create a new commit based off of the base branch commit -id
->>>>>>> 5143cf1e
-    let commit_writer = CommitWriter::new(repo)?;
-    let timestamp = OffsetDateTime::now_utc();
-    let new_commit = NewCommit {
-        parent_ids: vec![base_branch.commit_id.to_owned()],
-        message: message.to_string(),
-        author: user.name.to_owned(),
-        email: user.email.to_owned(),
-        timestamp: timestamp
-    };
-
-    // Create "staged data" which is really just the file we want to commit
-    let mut staged_data = StagedData::empty();
-    let hash = util::hasher::hash_file_contents(tmp_path)?;
-    let staged_entry = StagedEntry {
-        hash: hash.clone(),
-        status: StagedEntryStatus::Modified,
-        tmp_file: Some(tmp_path.to_path_buf())
-    };
-    staged_data.added_files.insert(entry.path.to_owned(), staged_entry);
-
-    // Create commit
-    let commit = commit_writer.commit_from_new(&new_commit, &staged_data)?;
-
-    // Update branch to new commit id
-<<<<<<< HEAD
-    update_new_branch_commit_id(repo, branch_name, &commit.id)?;
-
-    // Clean up tmp file
-    log::debug!("Removing tmp file: {}", tmp_path.display());
-    std::fs::remove_file(tmp_path)?;
-=======
-    ref_writer.set_branch_commit_id(branch_name, &commit.id)?;
->>>>>>> 5143cf1e
-
-    Ok(Branch {
-        name: branch_name.to_string(),
-        commit_id: commit.id.to_owned(),
-        is_head: false
-    })
-}
-
-<<<<<<< HEAD
-fn create_new_branch(
-    repo: &LocalRepository,
-    base_branch: &Branch,
-    branch_name: &str,
-) -> Result<Branch, OxenError> {
-    // TODO: Might have to lock this DB and wait for it to unlock...if many requests come at once
-    // Create new branch off of
-    let ref_writer = RefWriter::new(repo)?;
-    ref_writer.create_branch(branch_name, &base_branch.commit_id)
-}
-
-fn update_new_branch_commit_id(
-    repo: &LocalRepository,
-    branch_name: &str,
-    commit_id: &str,
-) -> Result<(), OxenError> {
-    // TODO: Might have to lock this DB and wait for it to unlock...if many requests come at once
-    // Create new branch off of
-    let ref_writer = RefWriter::new(repo)?;
-    ref_writer.set_branch_commit_id(branch_name, commit_id)
-}
-*/
-
-=======
->>>>>>> 5143cf1e
 #[cfg(test)]
 mod tests {
-    use std::path::Path;
-
     use crate::api;
     use crate::command;
     use crate::error::OxenError;
-    use crate::model::User;
     use crate::test;
     use crate::util;
 
@@ -324,25 +123,4 @@
             Ok(())
         })
     }
-
-    #[test]
-    fn test_api_append_to_and_commit_utf8() -> Result<(), OxenError> {
-        test::run_empty_local_repo_test(|repo| {
-            let commits_to_start = command::log(&repo)?;
-
-            // Append data
-
-            // Make sure we have a new commit
-            let commits_after_append = command::log(&repo)?;
-            assert_eq!(commits_to_start.len()+1, commits_after_append.len());
-
-            // Make sure version file exists
-
-            // Make sure version file contents 
-
-            // Make sure tmp files are cleaned up
-
-            Ok(())
-        })
-    }
 }