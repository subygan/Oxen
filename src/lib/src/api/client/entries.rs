--- conflicted
+++ resolved
@@ -24,11 +24,7 @@
     remote_repo: &RemoteRepository,
     remote_path: impl AsRef<Path>,
     revision: impl AsRef<str>,
-<<<<<<< HEAD
-) -> Result<EMetadataEntry, OxenError> {
-=======
-) -> Result<Option<MetadataEntry>, OxenError> {
->>>>>>> e091ebf8
+) -> Result<Option<EMetadataEntry>, OxenError> {
     let remote_path = remote_path.as_ref();
 
     let Some(response) =
@@ -129,23 +125,20 @@
     revision: impl AsRef<str>,
 ) -> Result<(), OxenError> {
     let remote_path = remote_path.as_ref();
-<<<<<<< HEAD
     let entry = get_entry(remote_repo, remote_path, &revision).await?;
 
     let entry = match entry {
-        EMetadataEntry::MetadataEntry(entry) => entry,
-        EMetadataEntry::WorkspaceMetadataEntry(_entry) => {
+        Some(EMetadataEntry::MetadataEntry(entry)) => entry,
+        Some(EMetadataEntry::WorkspaceMetadataEntry(_entry)) => {
             return Err(OxenError::basic_str(
                 "Workspace entries are not supported for download",
             ))
         }
+        None => {
+            return Err(OxenError::path_does_not_exist(remote_path));
+        }
     };
 
-=======
-    let Some(entry) = get_entry(remote_repo, remote_path, &revision).await? else {
-        return Err(OxenError::path_does_not_exist(remote_path));
-    };
->>>>>>> e091ebf8
     let remote_file_name = remote_path.file_name();
     let mut local_path = local_path.as_ref().to_path_buf();
 
