--- conflicted
+++ resolved
@@ -22,11 +22,7 @@
 // use crate::util::ReadProgress;
 use crate::view::{
     CommitResponse, IsValidStatusMessage, ListCommitResponse, MerkleHashesResponse,
-<<<<<<< HEAD
-    PaginatedCommits, StatusMessage,
-=======
     PaginatedCommits, RootCommitResponse, StatusMessage,
->>>>>>> 882b6745
 };
 
 use std::collections::HashSet;
@@ -148,11 +144,7 @@
     remote_repo: &RemoteRepository,
     commit_hashes: &HashSet<MerkleHash>,
 ) -> Result<HashSet<MerkleHash>, OxenError> {
-<<<<<<< HEAD
-    let uri = format!("/commits/missing");
-=======
     let uri = "/commits/missing".to_string();
->>>>>>> 882b6745
     let url = api::endpoint::url_from_repo(remote_repo, &uri)?;
     let client = client::new_for_url(&url)?;
     let res = client.post(&url).json(&commit_hashes).send().await?;
