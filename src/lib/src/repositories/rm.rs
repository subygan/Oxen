//! # oxen rm
//!
//! Remove files from the index and working directory
//!

use std::collections::HashSet;

use crate::core;
use crate::core::versions::MinOxenVersion;
use crate::error::OxenError;
use crate::model::LocalRepository;
use crate::opts::RmOpts;
use std::path::{Path, PathBuf};

use glob::glob;

use crate::util;

/// Removes the path from the index
pub async fn rm(repo: &LocalRepository, opts: &RmOpts) -> Result<(), OxenError> {
    log::debug!("Rm with opts: {opts:?}");
    let path: &Path = opts.path.as_ref();
    let paths: HashSet<PathBuf> = parse_glob_path(path, repo, opts)?;

    p_rm(&paths, repo, opts).await?;

    Ok(())
}

async fn p_rm(
    paths: &HashSet<PathBuf>,
    repo: &LocalRepository,
    opts: &RmOpts,
) -> Result<(), OxenError> {
    match repo.min_version() {
        MinOxenVersion::V0_10_0 => {
            for path in paths {
                let opts = RmOpts::from_path_opts(path, opts);
                core::v0_10_0::index::rm(repo, &opts).await?;
            }
        }
        MinOxenVersion::V0_19_0 => {
            core::v0_19_0::rm(paths, repo, opts).await?;
        }
    }
    Ok(())
}

// TODO: Should removing dirs from staged require -r?
// Collect paths for removal. Returns error if dir found and -r not set
fn parse_glob_path(
    path: &Path,
    repo: &LocalRepository,
    opts: &RmOpts,
) -> Result<HashSet<PathBuf>, OxenError> {
    let mut paths: HashSet<PathBuf> = HashSet::new();
    log::debug!("Parsing paths: {path:?}");

<<<<<<< HEAD
    if opts.recursive | opts.staged {
        if let Some(path_str) = path.to_str() {
            if util::fs::is_glob_path(path_str) {
                // Match against any untracked entries in the current dir

                for entry in glob(path_str)? {
                    let full_path = repo.path.join(entry?);
                    paths.insert(full_path);
                }
            } else {
                // Non-glob path
                let full_path = repo.path.join(path);
                paths.insert(full_path.to_owned());
            }
        }
    } else if let Some(path_str) = path.to_str() {
=======
    if let Some(path_str) = path.to_str() {
>>>>>>> 350d7bae
        if util::fs::is_glob_path(path_str) {
            // Match against any untracked entries in the current dir

            for entry in glob(path_str)? {
                let full_path = repo.path.join(entry?);
                paths.insert(full_path);
            }
        } else {
            // Non-glob path
            let full_path = repo.path.join(path);
            paths.insert(path.to_owned());
        }
    
    } 

    log::debug!("parse_glob_paths: {paths:?}");
    Ok(paths)
}

#[cfg(test)]
mod tests {
    use std::path::Path;
    use std::path::PathBuf;
    use crate::repositories::entries;
    use crate::command;
    use crate::error::OxenError;
    use crate::model::StagedEntryStatus;
    use crate::opts::RestoreOpts;
    use crate::opts::RmOpts;
    use crate::repositories;
    use crate::test;
    use crate::util;

    /// Should be able to use `oxen rm -r` then restore to get files back
    ///
    /// $ oxen rm -r train/
    /// $ oxen restore --staged train/
    /// $ oxen restore train/
    #[tokio::test]
    async fn test_rm_directory_restore_directory() -> Result<(), OxenError> {
        test::run_training_data_repo_test_fully_committed_async(|repo| async move {
            let rm_dir = PathBuf::from("train");
            let full_path = repo.path.join(&rm_dir);
            let num_files = util::fs::rcount_files_in_dir(&full_path);

            // Remove directory
            let opts = RmOpts {
                path: rm_dir.to_owned(),
                recursive: true,
                staged: false,
                remote: false,
            };
            repositories::rm(&repo, &opts).await?;

            // Make sure we staged these removals
            let status = repositories::status(&repo)?;
            status.print();
            assert_eq!(num_files, status.staged_files.len());
            for (_path, entry) in status.staged_files.iter() {
                assert_eq!(entry.status, StagedEntryStatus::Removed);
            }
            // Make sure directory is no longer on disk
            assert!(!full_path.exists());

            // Restore the content from staging area
            let opts = RestoreOpts::from_staged_path(&rm_dir);
            command::restore(&repo, opts)?;

            // This should have removed all the staged files, but not restored from disk yet.
            let status = repositories::status(&repo)?;
            status.print();
            assert_eq!(0, status.staged_files.len());
            assert_eq!(num_files, status.removed_files.len());

            // This should restore all the files from the HEAD commit
            let opts = RestoreOpts::from_path(&rm_dir);
            command::restore(&repo, opts)?;

            let status = repositories::status(&repo)?;
            status.print();

            let num_restored = util::fs::rcount_files_in_dir(&full_path);
            assert_eq!(num_restored, num_files);

            Ok(())
        })
        .await
    }

    #[tokio::test]
    async fn test_rm_sub_directory() -> Result<(), OxenError> {
        test::run_empty_data_repo_test_no_commits_async(|repo| async move {
            // create the images directory
            let images_dir = repo.path.join("images").join("cats");
            util::fs::create_dir_all(&images_dir)?;

            // Add and commit the cats
            for i in 1..=3 {
                let test_file = test::test_img_file_with_name(&format!("cat_{i}.jpg"));
                let repo_filepath = images_dir.join(test_file.file_name().unwrap());
                util::fs::copy(&test_file, &repo_filepath)?;
            }

            repositories::add(&repo, &images_dir)?;
            repositories::commit(&repo, "Adding initial cat images")?;

            // Create branch
            let branch_name = "remove-data";
            repositories::branches::create_checkout(&repo, branch_name)?;

            // Remove all the cat images
            for i in 1..=3 {
                let repo_filepath = images_dir.join(format!("cat_{i}.jpg"));
                util::fs::remove_file(&repo_filepath)?;
            }

            let mut rm_opts = RmOpts::from_path(Path::new("images"));
            rm_opts.recursive = true;
            repositories::rm(&repo, &rm_opts).await?;
            let commit = repositories::commit(&repo, "Removing cat images")?;

            for i in 1..=3 {
                let repo_filepath = images_dir.join(format!("cat_{i}.jpg"));
                assert!(!repo_filepath.exists())
            }

<<<<<<< HEAD
            let tree = repositories::tree::get_by_commit(&repo, &commit)?;
            let (files, dirs) = repositories::tree::list_files_and_dirs(&tree)?;
            assert_eq!(files.len(), 0);
=======
            let entries = repositories::entries::list_for_commit(&repo, &commit)?;
            assert_eq!(entries.len(), 0);

            let dirs = repositories::entries::list_dir_paths(&repo, &commit)?;
>>>>>>> 350d7bae
            for dir in dirs.iter() {
                println!("dir: {:?}", dir);
            }

            // Should just be the root dir, we removed the images and images/cat dir
            assert_eq!(dirs.len(), 1);

            Ok(())
        })
        .await
    }

    #[tokio::test]
    async fn test_rm_multi_level_directory() -> Result<(), OxenError> {
        test::run_empty_data_repo_test_no_commits_async(|repo| async move {
            // create the images directory
            let images_dir = repo.path.join("images").join("cats");
            util::fs::create_dir_all(&images_dir)?;

            // create several levels of subdirectories
            for i in 1..=3 {
                let sub_dir = repo
                    .path
                    .join("images")
                    .join("cats")
                    .join(format!("subdir{i}_level_1"));
                util::fs::create_dir_all(&sub_dir)?;
            }

            for i in 1..=2 {
                let sub_dir = repo
                    .path
                    .join("images")
                    .join("cats")
                    .join(format!("subdir{i}_level_1"))
                    .join(format!("subdir{i}_level_2"));
                util::fs::create_dir_all(&sub_dir)?;
            }

            for i in 1..=1 {
                let sub_dir = repo
                    .path
                    .join("images")
                    .join("cats")
                    .join(format!("subdir{i}_level_1"))
                    .join(format!("subdir{i}_level_2"))
                    .join(format!("subdir{i}_level_3"));
                util::fs::create_dir_all(&sub_dir)?;
            }

            // Add and commit the cats to every subdirectory
            for i in 1..=3 {
                let test_file = test::test_img_file_with_name(&format!("cat_{i}.jpg"));
                let repo_filepath = images_dir.join(test_file.file_name().unwrap());
                util::fs::copy(&test_file, &repo_filepath)?;
            }

            for j in 1..3 {
                for i in 1..=3 {
                    let test_file = test::test_img_file_with_name(&format!("cat_{i}.jpg"));
                    let repo_filepath = images_dir
                        .join(format!("subdir{j}_level_1"))
                        .join(test_file.file_name().unwrap());
                    util::fs::copy(&test_file, &repo_filepath)?;
                }
            }

            for j in 1..2 {
                for i in 1..=3 {
                    let test_file = test::test_img_file_with_name(&format!("cat_{i}.jpg"));
                    let repo_filepath = images_dir
                        .join(format!("subdir{j}_level_1"))
                        .join(format!("subdir{j}_level_2"))
                        .join(test_file.file_name().unwrap());
                    util::fs::copy(&test_file, &repo_filepath)?;
                }
            }

            for j in 1..1 {
                for i in 1..=3 {
                    let test_file = test::test_img_file_with_name(&format!("cat_{i}.jpg"));
                    let repo_filepath = images_dir
                        .join(format!("subdir{j}_level_1"))
                        .join(format!("subdir{j}_level_2"))
                        .join(format!("subdir{j}_level_3"))
                        .join(test_file.file_name().unwrap());
                    util::fs::copy(&test_file, &repo_filepath)?;
                }
            }

            repositories::add(&repo, &images_dir)?;
            repositories::commit(&repo, "Adding initial cat images")?;

            // Create branch
            let branch_name = "remove-data";
            repositories::branches::create_checkout(&repo, branch_name)?;

            // Remove all the cat images and subdirectories
            let mut rm_opts = RmOpts::from_path(Path::new("images"));
            rm_opts.recursive = true;
            repositories::rm(&repo, &rm_opts).await?;
            let commit = repositories::commit(&repo, "Removing cat images and sub_directories")?;

            // None of these files should exist after rm -r
            for i in 1..=3 {
                let repo_filepath = images_dir.join(format!("cat_{i}.jpg"));
                assert!(!repo_filepath.exists())
            }

            for j in 1..3 {
                for i in 1..=3 {
                    let repo_filepath = images_dir
                        .join(format!("subdir{j}_level_1"))
                        .join(format!("cat_{i}.jpg"));
                    assert!(!repo_filepath.exists())
                }
            }

            for j in 1..2 {
                for i in 1..=3 {
                    let repo_filepath = images_dir
                        .join(format!("subdir{j}_level_1"))
                        .join(format!("subdir{j}_level_2"))
                        .join(format!("cat_{i}.jpg"));
                    assert!(!repo_filepath.exists())
                }
            }

            for j in 1..1 {
                for i in 1..=3 {
                    let repo_filepath = images_dir
                        .join(format!("subdir{j}_level_1"))
                        .join(format!("subdir{j}_level_2"))
                        .join(format!("subdir{j}_level_3"))
                        .join(format!("cat_{i}.jpg"));
                    assert!(!repo_filepath.exists())
                }
            }

            let entries = entries::list_for_commit(&repo, &commit)?;
            assert_eq!(entries.len(), 0);

<<<<<<< HEAD
            let tree = repositories::tree::get_by_commit(&repo, &commit)?;
            let dirs = tree.list_dir_paths()?;
=======
            let dirs = repositories::entries::list_dir_paths(&repo, &commit)?;
>>>>>>> 350d7bae
            for dir in dirs.iter() {
                println!("dir: {:?}", dir);
            }

            // Should just be the root dir, we removed the images and images/cat dir
            assert_eq!(dirs.len(), 1);

            Ok(())
        })
        .await
    }

    #[tokio::test]
    async fn test_rm_one_file_in_dir() -> Result<(), OxenError> {
        test::run_empty_data_repo_test_no_commits_async(|repo| async move {
            // create the images directory
            let images_dir = repo.path.join("images");
            util::fs::create_dir_all(&images_dir)?;

            // Add and commit the cats
            for i in 1..=3 {
                let test_file = test::test_img_file_with_name(&format!("cat_{i}.jpg"));
                let repo_filepath = images_dir.join(test_file.file_name().unwrap());
                util::fs::copy(&test_file, &repo_filepath)?;
            }

            repositories::add(&repo, &images_dir)?;
            repositories::commit(&repo, "Adding initial cat images")?;

            // Add and commit the dogs
            for i in 1..=4 {
                let test_file = test::test_img_file_with_name(&format!("dog_{i}.jpg"));
                let repo_filepath = images_dir.join(test_file.file_name().unwrap());
                util::fs::copy(&test_file, &repo_filepath)?;
            }

            repositories::add(&repo, &images_dir)?;
            repositories::commit(&repo, "Adding initial dog images")?;

            // Create branch
            let branch_name = "modify-data";
            repositories::branches::create_checkout(&repo, branch_name)?;

            // Resize all the cat images
            for i in 1..=3 {
                let repo_filepath = images_dir.join(format!("cat_{i}.jpg"));

                let dims = 96;
                util::image::resize_and_save(&repo_filepath, &repo_filepath, dims)?;
            }

            repositories::add(&repo, &images_dir)?;
            repositories::commit(&repo, "Resized all the cats")?;

            // Remove one of the dogs
            let repo_filepath = PathBuf::from("images").join("dog_1.jpg");

            let rm_opts = RmOpts::from_path(repo_filepath);
            repositories::rm(&repo, &rm_opts).await?;
            let commit = repositories::commit(&repo, "Removing dog")?;

            let tree = repositories::tree::get_by_commit(&repo, &commit)?;
            println!("tree after rm dog");
            tree.print();

            // Add dwight howard and vince carter
            let test_file = test::test_img_file_with_name("dwight_vince.jpeg");
            let repo_filepath = images_dir.join(test_file.file_name().unwrap());
            util::fs::copy(&test_file, repo_filepath)?;
            repositories::add(&repo, &images_dir)?;
            let commit = repositories::commit(&repo, "Adding dwight and vince")?;

            // Should have 3 cats, 3 dogs, and one dwight/vince
            let tree = repositories::tree::get_by_commit(&repo, &commit)?;
            println!("tree after add dwight/vince");
            tree.print();

            let (files, dirs) = repositories::tree::list_files_and_dirs(&tree)?;

            for dir in dirs.iter() {
                println!("dir: {:?}", dir);
            }

            for file in files.iter() {
                println!("file: {:?}", file);
            }

            assert_eq!(files.len(), 7);
            assert_eq!(dirs.len(), 1);

            Ok(())
        })
        .await
    }

    #[test]
    fn test_wildcard_remove_nested_nlp_dir() -> Result<(), OxenError> {
        test::run_training_data_repo_test_no_commits(|repo| {
            let dir = Path::new("nlp");
            let repo_dir = repo.path.join(dir);
            repositories::add(&repo, repo_dir)?;

            let status = repositories::status(&repo)?;
            status.print();

            // Should add all the sub dirs
            // nlp/
            //   classification/
            //     annotations/
            assert_eq!(
                status
                    .staged_dirs
                    .paths
                    .get(Path::new("nlp"))
                    .unwrap()
                    .len(),
                3
            );
            // Should add sub files
            // nlp/classification/annotations/train.tsv
            // nlp/classification/annotations/test.tsv
            assert_eq!(status.staged_files.len(), 2);

            repositories::commit(&repo, "Adding nlp dir")?;

            // Remove the nlp dir
            let dir = Path::new("nlp");
            let repo_nlp_dir = repo.path.join(dir);
            std::fs::remove_dir_all(repo_nlp_dir)?;

            let status = repositories::status(&repo)?;
            assert_eq!(status.removed_files.len(), 2);
            assert_eq!(status.staged_files.len(), 0);
            // Add the removed nlp dir with a wildcard
            repositories::add(&repo, "nlp/*")?;

            let status = repositories::status(&repo)?;
            assert_eq!(status.staged_dirs.len(), 1);
            assert_eq!(status.staged_files.len(), 2);

            Ok(())
        })
    }

    #[tokio::test]
    async fn test_wildcard_rm_deleted_and_present() -> Result<(), OxenError> {
        test::run_empty_data_repo_test_no_commits_async(|repo| async move {
            // create the images directory
            let images_dir = repo.path.join("images");
            util::fs::create_dir_all(&images_dir)?;

            // Add and commit the cats
            for i in 1..=3 {
                let test_file = test::test_img_file_with_name(&format!("cat_{i}.jpg"));
                let repo_filepath = images_dir.join(test_file.file_name().unwrap());
                util::fs::copy(&test_file, &repo_filepath)?;
            }

            repositories::add(&repo, &images_dir)?;
            repositories::commit(&repo, "Adding initial cat images")?;

            // Add and commit the dogs
            for i in 1..=4 {
                let test_file = test::test_img_file_with_name(&format!("dog_{i}.jpg"));
                let repo_filepath = images_dir.join(test_file.file_name().unwrap());
                util::fs::copy(&test_file, &repo_filepath)?;
            }

            repositories::add(&repo, &images_dir)?;
            repositories::commit(&repo, "Adding initial dog images")?;

            // Pre-remove two cats and one dog to ensure deleted images get staged as removed as well as non-deleted images
            std::fs::remove_file(repo.path.join("images").join("cat_1.jpg"))?;
            std::fs::remove_file(repo.path.join("images").join("cat_2.jpg"))?;
            std::fs::remove_file(repo.path.join("images").join("dog_1.jpg"))?;

            let status = repositories::status(&repo)?;
            assert_eq!(status.removed_files.len(), 3);
            assert_eq!(status.staged_files.len(), 0);

            // Remove with wildcard
            let rm_opts = RmOpts {
                path: PathBuf::from("images/*"),
                recursive: false,
                staged: false,
                remote: false,
            };

            repositories::rm(&repo, &rm_opts).await?;

            let status = repositories::status(&repo)?;

            // Should now have 7 staged for removal
            assert_eq!(status.staged_files.len(), 7);
            assert_eq!(status.removed_files.len(), 0);

            // Unstage the changes with staged rm
            let rm_opts = RmOpts {
                path: PathBuf::from("images/*"),
                recursive: false,
                staged: true,
                remote: false,
            };

            repositories::rm(&repo, &rm_opts).await?;

            let status = repositories::status(&repo)?;

            // Files unstaged, still removed
            assert_eq!(status.staged_files.len(), 0);
            assert_eq!(status.removed_files.len(), 7);

            Ok(())
        })
        .await
    }

    #[tokio::test]
    async fn test_rm_staged_file() -> Result<(), OxenError> {
        test::run_select_data_repo_test_no_commits_async("README", |repo| async move {
            // Stage the README.md file
            let path = Path::new("README.md");
            repositories::add(&repo, repo.path.join(path))?;

            let status = repositories::status(&repo)?;
            assert_eq!(status.staged_files.len(), 1);
            assert!(status.staged_files.contains_key(path));

            let opts = RmOpts::from_staged_path(path);
            repositories::rm(&repo, &opts).await?;

            let status = repositories::status(&repo)?;
            assert_eq!(status.staged_files.len(), 0);

            Ok(())
        })
        .await
    }

    #[tokio::test]
    async fn test_rm_staged_dir_without_recursive_flag_should_be_error() -> Result<(), OxenError> {
        test::run_select_data_repo_test_no_commits_async("train", |repo| async move {
            // Stage the data
            let path = Path::new("train");
            repositories::add(&repo, repo.path.join(path))?;

            let status = repositories::status(&repo)?;
            status.print();
            assert_eq!(status.staged_dirs.len(), 1);

            let opts = RmOpts {
                path: path.to_path_buf(),
                staged: true,
                recursive: false, // This should be an error
                remote: false,
            };
            let result = repositories::rm(&repo, &opts).await;
            assert!(result.is_err());

            Ok(())
        })
        .await
    }

    #[tokio::test]
    async fn test_rm_staged_dir() -> Result<(), OxenError> {
        test::run_select_data_repo_test_no_commits_async("train", |repo| async move {
            // Stage the data
            let path = Path::new("train");
            repositories::add(&repo, repo.path.join(path))?;

            let status = repositories::status(&repo)?;
            status.print();
            assert_eq!(status.staged_dirs.len(), 1);

            let opts = RmOpts {
                path: path.to_path_buf(),
                staged: true,
                recursive: true, // make sure to pass in recursive
                remote: false,
            };
            repositories::rm(&repo, &opts).await?;

            let status = repositories::status(&repo)?;
            status.print();
            assert_eq!(status.staged_dirs.len(), 0);
            assert_eq!(status.staged_files.len(), 0);

            Ok(())
        })
        .await
    }

    #[tokio::test]
    async fn test_rm_staged_dir_with_slash() -> Result<(), OxenError> {
        test::run_select_data_repo_test_no_commits_async("train", |repo| async move {
            // Stage the data
            let path = Path::new("train/");
            repositories::add(&repo, repo.path.join(path))?;

            let status = repositories::status(&repo)?;
            assert_eq!(status.staged_dirs.len(), 1);

            let opts = RmOpts {
                path: path.to_path_buf(),
                staged: true,
                recursive: true, // make sure to pass in recursive
                remote: false,
            };
            let result = repositories::rm(&repo, &opts).await;
            assert!(result.is_ok());

            let status = repositories::status(&repo)?;
            status.print();
            assert_eq!(status.staged_dirs.len(), 0);
            assert_eq!(status.staged_files.len(), 0);

            Ok(())
        })
        .await
    }

    #[tokio::test]
    async fn test_staged_rm_file() -> Result<(), OxenError> {
        test::run_select_data_repo_test_committed_async("README", |repo| async move {
            // Remove the readme
            let path = Path::new("README.md");

            let opts = RmOpts::from_path(path);
            repositories::rm(&repo, &opts).await?;

            let status = repositories::status(&repo)?;
            status.print();

            assert_eq!(status.staged_files.len(), 1);
            assert_eq!(
                status.staged_files.get(path).unwrap().status,
                StagedEntryStatus::Removed
            );

            Ok(())
        })
        .await
    }

    #[tokio::test]
    async fn test_rm_dir_without_recursive_flag_should_be_error() -> Result<(), OxenError> {
        test::run_select_data_repo_test_no_commits_async("train", |repo| async move {
            // Remove the train dir
            let path = Path::new("train");

            let opts = RmOpts {
                path: path.to_path_buf(),
                staged: false,
                recursive: false, // This should be an error
                remote: false,
            };

            let result = repositories::rm(&repo, &opts).await;
            assert!(result.is_err());

            Ok(())
        })
        .await
    }

    #[tokio::test]
    async fn test_rm_dir_that_is_not_committed_should_throw_error() -> Result<(), OxenError> {
        test::run_select_data_repo_test_no_commits_async("train", |repo| async move {
            // The train dir is not committed, so should get an error trying to remove
            let train_dir = Path::new("train");

            let opts = RmOpts {
                path: train_dir.to_path_buf(),
                staged: false,
                recursive: true, // Need to specify recursive
                remote: false,
            };

            let result = repositories::rm(&repo, &opts).await;
            assert!(result.is_err());

            Ok(())
        })
        .await
    }

    #[tokio::test]
    async fn test_rm_dir_with_modifications_should_throw_error() -> Result<(), OxenError> {
        // skip on windows, not sure why it's failing...
        if std::env::consts::OS == "windows" {
            return Ok(());
        }

        test::run_select_data_repo_test_committed_async("train", |repo| async move {
            // Remove the train dir
            let train_dir = Path::new("train");

            let opts = RmOpts {
                path: train_dir.to_path_buf(),
                staged: false,
                recursive: true, // Need to specify recursive
                remote: false,
            };

            // copy a cat into the dog image
            util::fs::copy(
                Path::new("data")
                    .join("test")
                    .join("images")
                    .join("cat_1.jpg"),
                repo.path.join(train_dir.join("dog_1.jpg")),
            )?;

            // There should be one modified file
            let status = repositories::status(&repo)?;
            status.print();
            assert_eq!(status.modified_files.len(), 1);

            let result = repositories::rm(&repo, &opts).await;
            assert!(result.is_err());

            Ok(())
        })
        .await
    }

    #[tokio::test]
    async fn test_rm_dir() -> Result<(), OxenError> {
        test::run_select_data_repo_test_committed_async("train", |repo| async move {
            // Remove the train dir
            let path = Path::new("train");

            let og_num_files = util::fs::rcount_files_in_dir(&repo.path.join(path));

            let opts = RmOpts {
                path: path.to_path_buf(),
                staged: false,
                recursive: true, // Must pass in recursive = true
                remote: false,
            };
            repositories::rm(&repo, &opts).await?;

            let status = repositories::status(&repo)?;
            status.print();

            assert_eq!(status.staged_files.len(), og_num_files);
            for (_, staged_entry) in status.staged_files.iter() {
                assert_eq!(staged_entry.status, StagedEntryStatus::Removed);
            }

            // commit the removal
            let commit = repositories::commit(&repo, "removed train dir")?;

            // make sure the train dir is deleted from the commits db
            let tree = repositories::tree::get_by_commit(&repo, &commit)?;
            assert!(!tree.has_dir(path));

            Ok(())
        })
        .await
    }

    #[tokio::test]
    async fn test_rm_dir_with_slash() -> Result<(), OxenError> {
        test::run_select_data_repo_test_committed_async("train", |repo| async move {
            // Remove the train dir
            let path = Path::new("train/");

            let og_num_files = util::fs::rcount_files_in_dir(&repo.path.join(path));

            let opts = RmOpts {
                path: path.to_path_buf(),
                staged: false,
                recursive: true, // Must pass in recursive = true
                remote: false,
            };
            repositories::rm(&repo, &opts).await?;

            let status = repositories::status(&repo)?;
            status.print();

            assert_eq!(status.staged_files.len(), og_num_files);
            for (_, staged_entry) in status.staged_files.iter() {
                assert_eq!(staged_entry.status, StagedEntryStatus::Removed);
            }

            Ok(())
        })
        .await
    }

    #[tokio::test]
    async fn test_rm_subdir() -> Result<(), OxenError> {
        test::run_select_data_repo_test_committed_async("annotations", |repo| async move {
            // Remove the annotations/train subdir
            let path = Path::new("annotations").join("train");
            let og_num_files = util::fs::rcount_files_in_dir(&repo.path.join(&path));

            let opts = RmOpts {
                path,
                staged: false,
                recursive: true, // Must pass in recursive = true
                remote: false,
            };
            repositories::rm(&repo, &opts).await?;

            let status = repositories::status(&repo)?;
            status.print();

            assert_eq!(status.staged_files.len(), og_num_files);
            for (_, staged_entry) in status.staged_files.iter() {
                assert_eq!(staged_entry.status, StagedEntryStatus::Removed);
            }

            Ok(())
        })
        .await
    }
}<|MERGE_RESOLUTION|>--- conflicted
+++ resolved
@@ -56,7 +56,6 @@
     let mut paths: HashSet<PathBuf> = HashSet::new();
     log::debug!("Parsing paths: {path:?}");
 
-<<<<<<< HEAD
     if opts.recursive | opts.staged {
         if let Some(path_str) = path.to_str() {
             if util::fs::is_glob_path(path_str) {
@@ -73,9 +72,6 @@
             }
         }
     } else if let Some(path_str) = path.to_str() {
-=======
-    if let Some(path_str) = path.to_str() {
->>>>>>> 350d7bae
         if util::fs::is_glob_path(path_str) {
             // Match against any untracked entries in the current dir
 
@@ -88,8 +84,8 @@
             let full_path = repo.path.join(path);
             paths.insert(path.to_owned());
         }
-    
-    } 
+
+    }
 
     log::debug!("parse_glob_paths: {paths:?}");
     Ok(paths)
@@ -202,16 +198,9 @@
                 assert!(!repo_filepath.exists())
             }
 
-<<<<<<< HEAD
             let tree = repositories::tree::get_by_commit(&repo, &commit)?;
             let (files, dirs) = repositories::tree::list_files_and_dirs(&tree)?;
             assert_eq!(files.len(), 0);
-=======
-            let entries = repositories::entries::list_for_commit(&repo, &commit)?;
-            assert_eq!(entries.len(), 0);
-
-            let dirs = repositories::entries::list_dir_paths(&repo, &commit)?;
->>>>>>> 350d7bae
             for dir in dirs.iter() {
                 println!("dir: {:?}", dir);
             }
@@ -354,12 +343,8 @@
             let entries = entries::list_for_commit(&repo, &commit)?;
             assert_eq!(entries.len(), 0);
 
-<<<<<<< HEAD
             let tree = repositories::tree::get_by_commit(&repo, &commit)?;
             let dirs = tree.list_dir_paths()?;
-=======
-            let dirs = repositories::entries::list_dir_paths(&repo, &commit)?;
->>>>>>> 350d7bae
             for dir in dirs.iter() {
                 println!("dir: {:?}", dir);
             }
