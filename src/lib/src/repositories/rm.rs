//! # oxen rm
//!
//! Remove files from the index and working directory
//!

use std::collections::HashSet;

use crate::core;
use crate::core::versions::MinOxenVersion;
use crate::error::OxenError;
use crate::model::LocalRepository;
use crate::opts::RmOpts;
use std::path::{Path, PathBuf};

use glob::glob;

use crate::util;

/// Removes the path from the index
pub async fn rm(repo: &LocalRepository, opts: &RmOpts) -> Result<(), OxenError> {
    log::debug!("Rm with opts: {opts:?}");
    let path: &Path = opts.path.as_ref();
    let paths: HashSet<PathBuf> = parse_glob_path(path, repo, opts)?;

    println!("paths: {paths:?}");
    p_rm(&paths, repo, opts).await?;

    Ok(())
}

async fn p_rm(
    paths: &HashSet<PathBuf>,
    repo: &LocalRepository,
    opts: &RmOpts,
) -> Result<(), OxenError> {
    match repo.min_version() {
        MinOxenVersion::V0_10_0 => {
            for path in paths {
                let opts = RmOpts::from_path_opts(path, opts);
                core::v0_10_0::index::rm(repo, &opts).await?;
            }
        }
        MinOxenVersion::V0_19_0 => {
            println!("Version found");
            core::v0_19_0::rm::rm(paths, repo, opts).await?;
        }
    }
    Ok(())
}

// TODO: Should removing dirs from staged require -r?
// Collect paths for removal. Returns error if dir found and -r not set
fn parse_glob_path(
    path: &Path,
    repo: &LocalRepository,
    opts: &RmOpts,
) -> Result<HashSet<PathBuf>, OxenError> {
    let mut paths: HashSet<PathBuf> = HashSet::new();
    log::debug!("Parsing paths: {path:?}");

<<<<<<< HEAD
    if let Some(path_str) = path.to_str() {
=======
    if opts.recursive | opts.staged {
        if let Some(path_str) = path.to_str() {
            if util::fs::is_glob_path(path_str) {
                // Match against any untracked entries in the current dir

                for entry in glob(path_str)? {
                    let full_path = repo.path.join(entry?);
                    paths.insert(full_path);
                }
            } else {
                // Non-glob path
                let full_path = repo.path.join(path);
                paths.insert(full_path.to_owned());
            }
        }
    } else if let Some(path_str) = path.to_str() {
>>>>>>> f44aedd6
        if util::fs::is_glob_path(path_str) {
            // Match against any untracked entries in the current dir

            for entry in glob(path_str)? {
                let full_path = repo.path.join(entry?);
                paths.insert(full_path);
            }
        } else {
            // Non-glob path
            let full_path = repo.path.join(path);
            paths.insert(path.to_owned());
        }
    
    } 

    log::debug!("parse_glob_paths: {paths:?}");
    Ok(paths)
}

#[cfg(test)]
mod tests {
    use std::path::Path;
    use std::path::PathBuf;
    use crate::repositories::entries;
    use crate::repositories::restore;
    use crate::command;
    use crate::error::OxenError;
    use crate::model::StagedEntryStatus;
    use crate::opts::RestoreOpts;
    use crate::opts::RmOpts;
    use crate::repositories;
    use crate::test;
    use crate::util;

    /// Should be able to use `oxen rm -r` then restore to get files back
    ///
    /// $ oxen rm -r train/
    /// $ oxen restore --staged train/
    /// $ oxen restore train/
    #[tokio::test]
    async fn test_rm_directory_restore_directory() -> Result<(), OxenError> {
        test::run_training_data_repo_test_fully_committed_async(|repo| async move {
            let rm_dir = PathBuf::from("train");
            let full_path = repo.path.join(&rm_dir);
            let num_files = util::fs::rcount_files_in_dir(&full_path);

            // Remove directory
            let opts = RmOpts {
                path: rm_dir.to_owned(),
                recursive: true,
                staged: false,
                remote: false,
            };
            println!("Before rm");
            repositories::rm(&repo, &opts).await?;

            // Make sure we staged these removals
            let status = repositories::status(&repo)?;
            status.print();
            assert_eq!(num_files, status.staged_files.len());
            for (path, entry) in status.staged_files.iter() {
                // The root path will be added as staged
                if path != Path::new("") {
                    println!("Path is : {path:?}, entry is: {entry:?} ");
                    assert_eq!(entry.status, StagedEntryStatus::Removed);
                }
            }
            // Make sure directory is no longer on disk
            assert!(!full_path.exists());

            // Restore the content from staging area
            let opts = RestoreOpts::from_staged_path(&rm_dir);
            command::restore(&repo, opts)?;

            // This should have removed all the staged files, but not restored from disk yet.
            let status = repositories::status(&repo)?;
            status.print();
            assert_eq!(0, status.staged_files.len());
            assert_eq!(num_files, status.removed_files.len());

            // This should restore all the files from the HEAD commit
            let opts = RestoreOpts::from_path(&rm_dir);
            repositories::restore::restore(&repo, opts)?;

            let status = repositories::status(&repo)?;
            status.print();

            let num_restored = util::fs::rcount_files_in_dir(&full_path);
            assert_eq!(num_restored, num_files);

            Ok(())
        })
        .await
    }

    #[tokio::test]
    async fn test_rm_sub_directory() -> Result<(), OxenError> {
        test::run_empty_data_repo_test_no_commits_async(|repo| async move {
            // create the images directory
            let images_dir = repo.path.join("images").join("cats");
            util::fs::create_dir_all(&images_dir)?;

            // Add and commit the cats
            for i in 1..=3 {
                let test_file = test::test_img_file_with_name(&format!("cat_{i}.jpg"));
                let repo_filepath = images_dir.join(test_file.file_name().unwrap());
                util::fs::copy(&test_file, &repo_filepath)?;
            }

            repositories::add(&repo, &images_dir)?;
            repositories::commit(&repo, "Adding initial cat images")?;

            // Create branch
            let branch_name = "remove-data";
            repositories::branches::create_checkout(&repo, branch_name)?;

            // Remove all the cat images
            for i in 1..=3 {
                let repo_filepath = images_dir.join(format!("cat_{i}.jpg"));
                util::fs::remove_file(&repo_filepath)?;
            }

            let mut rm_opts = RmOpts::from_path(Path::new("images"));
            rm_opts.recursive = true;
            repositories::rm(&repo, &rm_opts).await?;
            let commit = repositories::commit(&repo, "Removing cat images")?;

            for i in 1..=3 {
                let repo_filepath = images_dir.join(format!("cat_{i}.jpg"));
                assert!(!repo_filepath.exists())
            }

<<<<<<< HEAD
            let entries = repositories::entries::list_for_commit(&repo, &commit)?;
            assert_eq!(entries.len(), 1);
  
            let dirs = repositories::entries::list_dir_paths(&repo, &commit)?;
=======
            let tree = repositories::tree::get_by_commit(&repo, &commit)?;
            let (files, dirs) = repositories::tree::list_files_and_dirs(&tree)?;
            assert_eq!(files.len(), 0);
>>>>>>> f44aedd6
            for dir in dirs.iter() {
                println!("dir: {:?}", dir);
            }

            // Should just be the root dir, we removed the images and images/cat dir
            assert_eq!(dirs.len(), 1);

            Ok(())
        })
        .await
    }

    #[tokio::test]
    async fn test_rm_multi_level_directory() -> Result<(), OxenError> {
        test::run_empty_data_repo_test_no_commits_async(|repo| async move {
            // create the images directory
            let images_dir = repo.path.join("images").join("cats");
            util::fs::create_dir_all(&images_dir)?;

            // create several levels of subdirectories
            for i in 1..=3 {
                let sub_dir = repo
                    .path
                    .join("images")
                    .join("cats")
                    .join(format!("subdir{i}_level_1"));
                util::fs::create_dir_all(&sub_dir)?;
            }

            for i in 1..=2 {
                let sub_dir = repo
                    .path
                    .join("images")
                    .join("cats")
                    .join(format!("subdir{i}_level_1"))
                    .join(format!("subdir{i}_level_2"));
                util::fs::create_dir_all(&sub_dir)?;
            }

            for i in 1..=1 {
                let sub_dir = repo
                    .path
                    .join("images")
                    .join("cats")
                    .join(format!("subdir{i}_level_1"))
                    .join(format!("subdir{i}_level_2"))
                    .join(format!("subdir{i}_level_3"));
                util::fs::create_dir_all(&sub_dir)?;
            }

            // Add and commit the cats to every subdirectory
            for i in 1..=3 {
                let test_file = test::test_img_file_with_name(&format!("cat_{i}.jpg"));
                let repo_filepath = images_dir.join(test_file.file_name().unwrap());
                util::fs::copy(&test_file, &repo_filepath)?;
            }

            for j in 1..3 {
                for i in 1..=3 {
                    let test_file = test::test_img_file_with_name(&format!("cat_{i}.jpg"));
                    let repo_filepath = images_dir
                        .join(format!("subdir{j}_level_1"))
                        .join(test_file.file_name().unwrap());
                    util::fs::copy(&test_file, &repo_filepath)?;
                }
            }

            for j in 1..2 {
                for i in 1..=3 {
                    let test_file = test::test_img_file_with_name(&format!("cat_{i}.jpg"));
                    let repo_filepath = images_dir
                        .join(format!("subdir{j}_level_1"))
                        .join(format!("subdir{j}_level_2"))
                        .join(test_file.file_name().unwrap());
                    util::fs::copy(&test_file, &repo_filepath)?;
                }
            }

            for j in 1..1 {
                for i in 1..=3 {
                    let test_file = test::test_img_file_with_name(&format!("cat_{i}.jpg"));
                    let repo_filepath = images_dir
                        .join(format!("subdir{j}_level_1"))
                        .join(format!("subdir{j}_level_2"))
                        .join(format!("subdir{j}_level_3"))
                        .join(test_file.file_name().unwrap());
                    util::fs::copy(&test_file, &repo_filepath)?;
                }
            }

            repositories::add(&repo, &images_dir)?;
            repositories::commit(&repo, "Adding initial cat images")?;

            // Create branch
            let branch_name = "remove-data";
            repositories::branches::create_checkout(&repo, branch_name)?;

            // Remove all the cat images and subdirectories
            let mut rm_opts = RmOpts::from_path(Path::new("images"));
            rm_opts.recursive = true;
            repositories::rm(&repo, &rm_opts).await?;
            let commit = repositories::commit(&repo, "Removing cat images and sub_directories")?;

            // None of these files should exist after rm -r
            for i in 1..=3 {
                let repo_filepath = images_dir.join(format!("cat_{i}.jpg"));
                assert!(!repo_filepath.exists())
            }

            for j in 1..3 {
                for i in 1..=3 {
                    let repo_filepath = images_dir
                        .join(format!("subdir{j}_level_1"))
                        .join(format!("cat_{i}.jpg"));
                    assert!(!repo_filepath.exists())
                }
            }

            for j in 1..2 {
                for i in 1..=3 {
                    let repo_filepath = images_dir
                        .join(format!("subdir{j}_level_1"))
                        .join(format!("subdir{j}_level_2"))
                        .join(format!("cat_{i}.jpg"));
                    assert!(!repo_filepath.exists())
                }
            }

            for j in 1..1 {
                for i in 1..=3 {
                    let repo_filepath = images_dir
                        .join(format!("subdir{j}_level_1"))
                        .join(format!("subdir{j}_level_2"))
                        .join(format!("subdir{j}_level_3"))
                        .join(format!("cat_{i}.jpg"));
                    assert!(!repo_filepath.exists())
                }
            }

            let entries = entries::list_for_commit(&repo, &commit)?;
            assert_eq!(entries.len(), 0);

<<<<<<< HEAD
            let dirs = repositories::entries::list_dir_paths(&repo, &commit)?;
=======
            let tree = repositories::tree::get_by_commit(&repo, &commit)?;
            let dirs = tree.list_dir_paths()?;
>>>>>>> f44aedd6
            for dir in dirs.iter() {
                println!("dir: {:?}", dir);
            }

            // Should just be the root dir, we removed the images and images/cat dir
            assert_eq!(dirs.len(), 1);

            Ok(())
        })
        .await
    }

    #[tokio::test]
    async fn test_rm_one_file_in_dir() -> Result<(), OxenError> {
        test::run_empty_data_repo_test_no_commits_async(|repo| async move {
            // create the images directory
            let images_dir = repo.path.join("images");
            util::fs::create_dir_all(&images_dir)?;

            // Add and commit the cats
            for i in 1..=3 {
                let test_file = test::test_img_file_with_name(&format!("cat_{i}.jpg"));
                let repo_filepath = images_dir.join(test_file.file_name().unwrap());
                util::fs::copy(&test_file, &repo_filepath)?;
            }

            repositories::add(&repo, &images_dir)?;
            repositories::commit(&repo, "Adding initial cat images")?;

            // Add and commit the dogs
            for i in 1..=4 {
                let test_file = test::test_img_file_with_name(&format!("dog_{i}.jpg"));
                let repo_filepath = images_dir.join(test_file.file_name().unwrap());
                util::fs::copy(&test_file, &repo_filepath)?;
            }

            repositories::add(&repo, &images_dir)?;
            repositories::commit(&repo, "Adding initial dog images")?;

            // Create branch
            let branch_name = "modify-data";
            repositories::branches::create_checkout(&repo, branch_name)?;

            // Resize all the cat images
            for i in 1..=3 {
                let repo_filepath = images_dir.join(format!("cat_{i}.jpg"));

                let dims = 96;
                util::image::resize_and_save(&repo_filepath, &repo_filepath, dims)?;
            }

            repositories::add(&repo, &images_dir)?;
            repositories::commit(&repo, "Resized all the cats")?;

            // Remove one of the dogs
            let repo_filepath = PathBuf::from("images").join("dog_1.jpg");

            let rm_opts = RmOpts::from_path(repo_filepath);
            repositories::rm(&repo, &rm_opts).await?;
            let commit = repositories::commit(&repo, "Removing dog")?;

            let tree = repositories::tree::get_by_commit(&repo, &commit)?;
            println!("tree after rm dog");
            tree.print();

            // Add dwight howard and vince carter
            let test_file = test::test_img_file_with_name("dwight_vince.jpeg");
            let repo_filepath = images_dir.join(test_file.file_name().unwrap());
            util::fs::copy(&test_file, repo_filepath)?;
            repositories::add(&repo, &images_dir)?;
            let commit = repositories::commit(&repo, "Adding dwight and vince")?;

            // Should have 3 cats, 3 dogs, and one dwight/vince
            let tree = repositories::tree::get_by_commit(&repo, &commit)?;
            println!("tree after add dwight/vince");
            tree.print();

            let (files, dirs) = repositories::tree::list_files_and_dirs(&tree)?;

            for dir in dirs.iter() {
                println!("dir: {:?}", dir);
            }

            for file in files.iter() {
                println!("file: {:?}", file);
            }

            assert_eq!(files.len(), 7);
            assert_eq!(dirs.len(), 1);

            Ok(())
        })
        .await
    }

    #[test]
    fn test_wildcard_remove_nested_nlp_dir() -> Result<(), OxenError> {
        test::run_training_data_repo_test_no_commits(|repo| {
            let dir = Path::new("nlp");
            let repo_dir = repo.path.join(dir);
            repositories::add(&repo, repo_dir)?;

            let status = repositories::status(&repo)?;
            status.print();

            // Should add all the sub dirs
            // nlp/
            //   classification/
            //     annotations/
            assert_eq!(
                status
                    .staged_dirs
                    .paths
                    .get(Path::new("nlp"))
                    .unwrap()
                    .len(),
                3
            );
            // Should add sub files
            // nlp/classification/annotations/train.tsv
            // nlp/classification/annotations/test.tsv
            assert_eq!(status.staged_files.len(), 2);

            repositories::commit(&repo, "Adding nlp dir")?;

            // Remove the nlp dir
            let dir = Path::new("nlp");
            let repo_nlp_dir = repo.path.join(dir);
            std::fs::remove_dir_all(repo_nlp_dir)?;

            let status = repositories::status(&repo)?;
            assert_eq!(status.removed_files.len(), 2);
            assert_eq!(status.staged_files.len(), 0);
            // Add the removed nlp dir with a wildcard
            repositories::add(&repo, "nlp/*")?;

            let status = repositories::status(&repo)?;
            assert_eq!(status.staged_dirs.len(), 1);
            assert_eq!(status.staged_files.len(), 2);

            Ok(())
        })
    }

    #[tokio::test]
    async fn test_wildcard_rm_deleted_and_present() -> Result<(), OxenError> {
        test::run_empty_data_repo_test_no_commits_async(|repo| async move {
            // create the images directory
            let images_dir = repo.path.join("images");
            util::fs::create_dir_all(&images_dir)?;

            // Add and commit the cats
            for i in 1..=3 {
                let test_file = test::test_img_file_with_name(&format!("cat_{i}.jpg"));
                let repo_filepath = images_dir.join(test_file.file_name().unwrap());
                util::fs::copy(&test_file, &repo_filepath)?;
            }

            repositories::add(&repo, &images_dir)?;
            repositories::commit(&repo, "Adding initial cat images")?;

            // Add and commit the dogs
            for i in 1..=4 {
                let test_file = test::test_img_file_with_name(&format!("dog_{i}.jpg"));
                let repo_filepath = images_dir.join(test_file.file_name().unwrap());
                util::fs::copy(&test_file, &repo_filepath)?;
            }

            repositories::add(&repo, &images_dir)?;
            repositories::commit(&repo, "Adding initial dog images")?;

            // Pre-remove two cats and one dog to ensure deleted images get staged as removed as well as non-deleted images
            std::fs::remove_file(repo.path.join("images").join("cat_1.jpg"))?;
            std::fs::remove_file(repo.path.join("images").join("cat_2.jpg"))?;
            std::fs::remove_file(repo.path.join("images").join("dog_1.jpg"))?;

            let status = repositories::status(&repo)?;
            assert_eq!(status.removed_files.len(), 3);
            assert_eq!(status.staged_files.len(), 0);

            // Remove with wildcard
            let rm_opts = RmOpts {
                path: PathBuf::from("images/*"),
                recursive: false,
                staged: false,
                remote: false,
            };

            repositories::rm(&repo, &rm_opts).await?;

            let status = repositories::status(&repo)?;

            // Should now have 7 staged for removal
            assert_eq!(status.staged_files.len(), 7);
            assert_eq!(status.removed_files.len(), 0);

            // Unstage the changes with staged rm
            let rm_opts = RmOpts {
                path: PathBuf::from("images/*"),
                recursive: false,
                staged: true,
                remote: false,
            };

            repositories::rm(&repo, &rm_opts).await?;

            let status = repositories::status(&repo)?;

            // Files unstaged, still removed
            assert_eq!(status.staged_files.len(), 0);
            assert_eq!(status.removed_files.len(), 7);

            Ok(())
        })
        .await
    }

    #[tokio::test]
    async fn test_rm_staged_file() -> Result<(), OxenError> {
        test::run_select_data_repo_test_no_commits_async("README", |repo| async move {
            // Stage the README.md file
            let path = Path::new("README.md");
            repositories::add(&repo, repo.path.join(path))?;

            let status = repositories::status(&repo)?;
            assert_eq!(status.staged_files.len(), 1);
            assert!(status.staged_files.contains_key(path));

            let opts = RmOpts::from_staged_path(path);
            repositories::rm(&repo, &opts).await?;

            let status = repositories::status(&repo)?;
            assert_eq!(status.staged_files.len(), 0);

            Ok(())
        })
        .await
    }

    #[tokio::test]
    async fn test_rm_staged_dir_without_recursive_flag_should_be_error() -> Result<(), OxenError> {
        test::run_select_data_repo_test_no_commits_async("train", |repo| async move {
            // Stage the data
            let path = Path::new("train");
            repositories::add(&repo, repo.path.join(path))?;

            let status = repositories::status(&repo)?;
            status.print();
            assert_eq!(status.staged_dirs.len(), 1);

            let opts = RmOpts {
                path: path.to_path_buf(),
                staged: true,
                recursive: false, // This should be an error
                remote: false,
            };
            let result = repositories::rm(&repo, &opts).await;
            assert!(result.is_err());

            Ok(())
        })
        .await
    }

    #[tokio::test]
    async fn test_rm_staged_dir() -> Result<(), OxenError> {
        test::run_select_data_repo_test_no_commits_async("train", |repo| async move {
            // Stage the data
            let path = Path::new("train");
            repositories::add(&repo, repo.path.join(path))?;

            let status = repositories::status(&repo)?;
            status.print();
            assert_eq!(status.staged_dirs.len(), 1);

            let opts = RmOpts {
                path: path.to_path_buf(),
                staged: true,
                recursive: true, // make sure to pass in recursive
                remote: false,
            };
            repositories::rm(&repo, &opts).await?;

            let status = repositories::status(&repo)?;
            status.print();
            assert_eq!(status.staged_dirs.len(), 0);
            assert_eq!(status.staged_files.len(), 0);

            Ok(())
        })
        .await
    }

    #[tokio::test]
    async fn test_rm_staged_dir_with_slash() -> Result<(), OxenError> {
        test::run_select_data_repo_test_no_commits_async("train", |repo| async move {
            // Stage the data
            let path = Path::new("train/");
            repositories::add(&repo, repo.path.join(path))?;

            let status = repositories::status(&repo)?;
            assert_eq!(status.staged_dirs.len(), 1);

            let opts = RmOpts {
                path: path.to_path_buf(),
                staged: true,
                recursive: true, // make sure to pass in recursive
                remote: false,
            };
            let result = repositories::rm(&repo, &opts).await;
            assert!(result.is_ok());

            let status = repositories::status(&repo)?;
            status.print();
            assert_eq!(status.staged_dirs.len(), 0);
            assert_eq!(status.staged_files.len(), 0);

            Ok(())
        })
        .await
    }

    #[tokio::test]
    async fn test_staged_rm_file() -> Result<(), OxenError> {
        test::run_select_data_repo_test_committed_async("README", |repo| async move {
            // Remove the readme
            let path = Path::new("README.md");

            let opts = RmOpts::from_path(path);
            repositories::rm(&repo, &opts).await?;

            let status = repositories::status(&repo)?;
            status.print();

            assert_eq!(status.staged_files.len(), 1);
            assert_eq!(
                status.staged_files.get(path).unwrap().status,
                StagedEntryStatus::Removed
            );

            Ok(())
        })
        .await
    }

    #[tokio::test]
    async fn test_rm_dir_without_recursive_flag_should_be_error() -> Result<(), OxenError> {
        test::run_select_data_repo_test_no_commits_async("train", |repo| async move {
            // Remove the train dir
            let path = Path::new("train");

            let opts = RmOpts {
                path: path.to_path_buf(),
                staged: false,
                recursive: false, // This should be an error
                remote: false,
            };

            let result = repositories::rm(&repo, &opts).await;
            assert!(result.is_err());

            Ok(())
        })
        .await
    }

    #[tokio::test]
    async fn test_rm_dir_that_is_not_committed_should_throw_error() -> Result<(), OxenError> {
        test::run_select_data_repo_test_no_commits_async("train", |repo| async move {
            // The train dir is not committed, so should get an error trying to remove
            let train_dir = Path::new("train");

            let opts = RmOpts {
                path: train_dir.to_path_buf(),
                staged: false,
                recursive: true, // Need to specify recursive
                remote: false,
            };

            let result = repositories::rm(&repo, &opts).await;
            assert!(result.is_err());

            Ok(())
        })
        .await
    }

    #[tokio::test]
    async fn test_rm_dir_with_modifications_should_throw_error() -> Result<(), OxenError> {
        // skip on windows, not sure why it's failing...
        if std::env::consts::OS == "windows" {
            return Ok(());
        }

        test::run_select_data_repo_test_committed_async("train", |repo| async move {
            // Remove the train dir
            let train_dir = Path::new("train");

            let opts = RmOpts {
                path: train_dir.to_path_buf(),
                staged: false,
                recursive: true, // Need to specify recursive
                remote: false,
            };

            // copy a cat into the dog image
            util::fs::copy(
                Path::new("data")
                    .join("test")
                    .join("images")
                    .join("cat_1.jpg"),
                repo.path.join(train_dir.join("dog_1.jpg")),
            )?;

            // There should be one modified file
            let status = repositories::status(&repo)?;
            status.print();
            assert_eq!(status.modified_files.len(), 1);

            let result = repositories::rm(&repo, &opts).await;
            assert!(result.is_err());

            Ok(())
        })
        .await
    }

    #[tokio::test]
    async fn test_rm_dir() -> Result<(), OxenError> {
        test::run_select_data_repo_test_committed_async("train", |repo| async move {
            // Remove the train dir
            let path = Path::new("train");

            let og_num_files = util::fs::rcount_files_in_dir(&repo.path.join(path));

            let opts = RmOpts {
                path: path.to_path_buf(),
                staged: false,
                recursive: true, // Must pass in recursive = true
                remote: false,
            };
            repositories::rm(&repo, &opts).await?;

            let status = repositories::status(&repo)?;
            status.print();

            assert_eq!(status.staged_files.len(), og_num_files);
            for (_, staged_entry) in status.staged_files.iter() {
                assert_eq!(staged_entry.status, StagedEntryStatus::Removed);
            }

            // commit the removal
            let commit = repositories::commit(&repo, "removed train dir")?;

            // make sure the train dir is deleted from the commits db
            let tree = repositories::tree::get_by_commit(&repo, &commit)?;
            assert!(!tree.has_dir(path));

            Ok(())
        })
        .await
    }

    #[tokio::test]
    async fn test_rm_dir_with_slash() -> Result<(), OxenError> {
        test::run_select_data_repo_test_committed_async("train", |repo| async move {
            // Remove the train dir
            let path = Path::new("train/");

            let og_num_files = util::fs::rcount_files_in_dir(&repo.path.join(path));

            let opts = RmOpts {
                path: path.to_path_buf(),
                staged: false,
                recursive: true, // Must pass in recursive = true
                remote: false,
            };
            repositories::rm(&repo, &opts).await?;

            let status = repositories::status(&repo)?;
            status.print();

            assert_eq!(status.staged_files.len(), og_num_files);
            for (_, staged_entry) in status.staged_files.iter() {
                assert_eq!(staged_entry.status, StagedEntryStatus::Removed);
            }

            Ok(())
        })
        .await
    }

    #[tokio::test]
    async fn test_rm_subdir() -> Result<(), OxenError> {
        test::run_select_data_repo_test_committed_async("annotations", |repo| async move {
            // Remove the annotations/train subdir
            let path = Path::new("annotations").join("train");
            let og_num_files = util::fs::rcount_files_in_dir(&repo.path.join(&path));

            let opts = RmOpts {
                path,
                staged: false,
                recursive: true, // Must pass in recursive = true
                remote: false,
            };
            repositories::rm(&repo, &opts).await?;

            let status = repositories::status(&repo)?;
            status.print();

            assert_eq!(status.staged_files.len(), og_num_files);
            for (_, staged_entry) in status.staged_files.iter() {
                assert_eq!(staged_entry.status, StagedEntryStatus::Removed);
            }

            Ok(())
        })
        .await
    }
}<|MERGE_RESOLUTION|>--- conflicted
+++ resolved
@@ -58,26 +58,7 @@
     let mut paths: HashSet<PathBuf> = HashSet::new();
     log::debug!("Parsing paths: {path:?}");
 
-<<<<<<< HEAD
     if let Some(path_str) = path.to_str() {
-=======
-    if opts.recursive | opts.staged {
-        if let Some(path_str) = path.to_str() {
-            if util::fs::is_glob_path(path_str) {
-                // Match against any untracked entries in the current dir
-
-                for entry in glob(path_str)? {
-                    let full_path = repo.path.join(entry?);
-                    paths.insert(full_path);
-                }
-            } else {
-                // Non-glob path
-                let full_path = repo.path.join(path);
-                paths.insert(full_path.to_owned());
-            }
-        }
-    } else if let Some(path_str) = path.to_str() {
->>>>>>> f44aedd6
         if util::fs::is_glob_path(path_str) {
             // Match against any untracked entries in the current dir
 
@@ -210,16 +191,9 @@
                 assert!(!repo_filepath.exists())
             }
 
-<<<<<<< HEAD
-            let entries = repositories::entries::list_for_commit(&repo, &commit)?;
-            assert_eq!(entries.len(), 1);
-  
-            let dirs = repositories::entries::list_dir_paths(&repo, &commit)?;
-=======
             let tree = repositories::tree::get_by_commit(&repo, &commit)?;
             let (files, dirs) = repositories::tree::list_files_and_dirs(&tree)?;
             assert_eq!(files.len(), 0);
->>>>>>> f44aedd6
             for dir in dirs.iter() {
                 println!("dir: {:?}", dir);
             }
@@ -362,12 +336,8 @@
             let entries = entries::list_for_commit(&repo, &commit)?;
             assert_eq!(entries.len(), 0);
 
-<<<<<<< HEAD
-            let dirs = repositories::entries::list_dir_paths(&repo, &commit)?;
-=======
             let tree = repositories::tree::get_by_commit(&repo, &commit)?;
             let dirs = tree.list_dir_paths()?;
->>>>>>> f44aedd6
             for dir in dirs.iter() {
                 println!("dir: {:?}", dir);
             }
