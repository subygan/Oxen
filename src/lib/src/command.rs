//! # Oxen Commands - entry point for all Oxen commands
//!
//! Top level commands you are likely to run on an Oxen repository
//!

pub mod commit_cache;
pub mod config;
pub mod db;
pub mod df;
<<<<<<< HEAD
pub mod load;
=======
pub mod merge;
>>>>>>> a3699086
pub mod migrate;
pub mod restore;

pub use crate::command::df::{df, schema};
<<<<<<< HEAD
pub use crate::command::load::load;
=======
pub use crate::command::merge::merge;
>>>>>>> a3699086
pub use crate::command::restore::restore;
pub use crate::repositories::add::add;<|MERGE_RESOLUTION|>--- conflicted
+++ resolved
@@ -7,19 +7,9 @@
 pub mod config;
 pub mod db;
 pub mod df;
-<<<<<<< HEAD
-pub mod load;
-=======
-pub mod merge;
->>>>>>> a3699086
 pub mod migrate;
 pub mod restore;
 
 pub use crate::command::df::{df, schema};
-<<<<<<< HEAD
-pub use crate::command::load::load;
-=======
-pub use crate::command::merge::merge;
->>>>>>> a3699086
 pub use crate::command::restore::restore;
 pub use crate::repositories::add::add;