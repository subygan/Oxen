/// # Filenames and dirs
/// .oxen is the name of the hidden directory where all our data lives
pub const OXEN_HIDDEN_DIR: &str = ".oxen";
/// .oxenignore is the name of the file that contains the ignore patterns
pub const OXEN_IGNORE_FILE: &str = ".oxenignore";
/// Config file for the repository
pub const REPO_CONFIG_FILENAME: &str = "config.toml";
/// HEAD file holds onto where the head commit is (commit_id or branch name)
pub const HEAD_FILE: &str = "HEAD";
/// refs/ is a key,val store of branch names to commit ids
pub const REFS_DIR: &str = "refs";
/// history/ dir is a list of directories named after commit ids
pub const HISTORY_DIR: &str = "history";
/// commits/ is a key-value database of commit ids to commit objects
pub const COMMITS_DIR: &str = "commits";
/// name of the schema db
pub const SCHEMAS_DIR: &str = "schemas";
/// prefix for the commit rows
pub const ROWS_DIR: &str = "rows";
/// prefix for the commit entry files
pub const FILES_DIR: &str = "files";
/// prefix for the commit entry dirs
pub const DIRS_DIR: &str = "dirs";
/// prefix for the cached stats dirs
pub const CACHE_DIR: &str = "cache";
<<<<<<< HEAD
/// prefix for the staged dirs
pub const STAGED_DIR: &str = "staged";
=======
/// prefix for the sync status dirs to tell if commits are synced locally
pub const SYNC_STATUS_DIR: &str = "sync_status";
>>>>>>> b8f923d5
/// prefix for the commit indices
pub const INDICES_DIR: &str = "indices";
/// prefix for the schema fields that are indexed
pub const FIELDS_DIR: &str = "fields";
/// versions/ is where all the versions are stored so that we can use to quickly swap between versions of the file
pub const VERSIONS_DIR: &str = "versions";
/// merge/ is where any merge conflicts are stored so that we can get rid of them
pub const MERGE_DIR: &str = "merge";
/// mods/ is where we can stage appends, modifications, deletions to files to be merged later
pub const MODS_DIR: &str = "mods";
/// data.arrow
pub const DATA_ARROW_FILE: &str = "data.arrow";

/// if we have merge conflicts we write to MERGE_HEAD and ORIG_HEAD to keep track of the parents
pub const MERGE_HEAD_FILE: &str = "MERGE_HEAD";
pub const ORIG_HEAD_FILE: &str = "ORIG_HEAD";

// Precomputed vals
pub const HASH_FILE: &str = "HASH";
pub const CONTENT_IS_VALID: &str = "CONTENT_IS_VALID";
pub const IS_SYNCED: &str = "IS_SYNCED";

// Default Remotes and Origins
pub const DEFAULT_BRANCH_NAME: &str = "main";
pub const DEFAULT_REMOTE_NAME: &str = "origin";
pub const DEFAULT_HOST: &str = "hub.oxen.ai";

// Namespace
pub const DEFAULT_NAMESPACE: &str = "ox";

// Commits
pub const INITIAL_COMMIT_MSG: &str = "Initialized Repo 🐂";

// Internal Tabular Data Names
pub const ROW_NUM_COL_NAME: &str = "_row_num";
pub const ROW_HASH_COL_NAME: &str = "_row_hash";
pub const FILE_ROW_NUM_COL_NAME: &str = "_file_row_num";

// Data transfer
// Average chunk size of ~4mb
pub const AVG_CHUNK_SIZE: u64 = 1024 * 1024 * 4;
// Retry and back off of requests N times
pub const NUM_HTTP_RETRIES: u64 = 6;
// Pagination page size
pub const DEFAULT_PAGE_SIZE: usize = 10;
pub const DEFAULT_PAGE_NUM: usize = 1;<|MERGE_RESOLUTION|>--- conflicted
+++ resolved
@@ -23,13 +23,10 @@
 pub const DIRS_DIR: &str = "dirs";
 /// prefix for the cached stats dirs
 pub const CACHE_DIR: &str = "cache";
-<<<<<<< HEAD
 /// prefix for the staged dirs
 pub const STAGED_DIR: &str = "staged";
-=======
 /// prefix for the sync status dirs to tell if commits are synced locally
 pub const SYNC_STATUS_DIR: &str = "sync_status";
->>>>>>> b8f923d5
 /// prefix for the commit indices
 pub const INDICES_DIR: &str = "indices";
 /// prefix for the schema fields that are indexed
