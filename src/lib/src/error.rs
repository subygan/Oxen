--- conflicted
+++ resolved
@@ -91,12 +91,9 @@
     ENV(std::env::VarError),
     RedisError(redis::RedisError),
     R2D2Error(r2d2::Error),
-<<<<<<< HEAD
     JwalkError(jwalk::Error),
-=======
     PatternError(glob::PatternError),
     GlobError(glob::GlobError),
->>>>>>> c27d09bf
 
     // Fallback
     Basic(StringError),
