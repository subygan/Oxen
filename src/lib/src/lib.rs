--- conflicted
+++ resolved
@@ -70,11 +70,7 @@
 pub mod core;
 pub mod error;
 pub mod io;
-<<<<<<< HEAD
-pub mod message;
-=======
 pub mod migrations;
->>>>>>> 276a31cd
 pub mod model;
 pub mod namespaces;
 pub mod opts;
