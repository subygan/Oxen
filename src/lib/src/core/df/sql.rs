use crate::constants::{CACHE_DIR, HISTORY_DIR};
use crate::core::index::CommitReader;
use crate::model::LocalRepository;
use crate::util::fs;
use crate::{core::db::df_db, error::OxenError};
use polars::frame::DataFrame;

<<<<<<< HEAD
use crate::{core::db::data_frames::df_db, error::OxenError};
=======
pub fn query_df_from_repo(
    sql: String,
    repo: &LocalRepository,
    // directory: impl AsRef<Path>
) -> Result<DataFrame, OxenError> {
    let commit_reader = CommitReader::new(repo)?;
    let commit = commit_reader.head_commit()?;

    let path = fs::oxen_hidden_dir(&repo.path)
        .join(HISTORY_DIR)
        .join(commit.id)
        .join(CACHE_DIR)
        .join("metadata")
        // .join(directory)
        .join("metadata.duckdb");

    let mut conn = df_db::get_connection(path)?;

    query_df(sql, &mut conn)
}
>>>>>>> f4570c0e

pub fn query_df(sql: String, conn: &mut duckdb::Connection) -> Result<DataFrame, OxenError> {
    let df = df_db::select_str(conn, sql, false, None, None)?;

    Ok(df)
}<|MERGE_RESOLUTION|>--- conflicted
+++ resolved
@@ -2,12 +2,9 @@
 use crate::core::index::CommitReader;
 use crate::model::LocalRepository;
 use crate::util::fs;
-use crate::{core::db::df_db, error::OxenError};
+use crate::{core::db::data_frames::df_db, error::OxenError};
 use polars::frame::DataFrame;
 
-<<<<<<< HEAD
-use crate::{core::db::data_frames::df_db, error::OxenError};
-=======
 pub fn query_df_from_repo(
     sql: String,
     repo: &LocalRepository,
@@ -28,7 +25,6 @@
 
     query_df(sql, &mut conn)
 }
->>>>>>> f4570c0e
 
 pub fn query_df(sql: String, conn: &mut duckdb::Connection) -> Result<DataFrame, OxenError> {
     let df = df_db::select_str(conn, sql, false, None, None)?;
