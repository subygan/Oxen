//! Database for commit metadata entries.
//!

use indicatif::ProgressBar;
use polars::chunked_array::ops::SortMultipleOptions;
use polars::lazy::dsl::sum;
use polars::prelude::col;
use polars::prelude::DataFrame;
use polars::prelude::IntoLazy;
use rayon::prelude::*;
use sql_query_builder as sql;
use std::collections::HashSet;
use std::path::{Path, PathBuf};

use crate::constants::{CACHE_DIR, HISTORY_DIR};
use crate::core::db::df_db;
use crate::error::OxenError;
use crate::model::metadata::to_duckdb_sql::ToDuckDBSql;
use crate::model::{Commit, DirMetadataItem, LocalRepository};
use crate::util;

use super::{CommitEntryReader, CommitReader};

pub fn db_path(
    repo: &LocalRepository,
    commit: &Commit,
    // directory: impl AsRef<Path>
) -> PathBuf {
    util::fs::oxen_hidden_dir(&repo.path)
        .join(HISTORY_DIR)
        .join(&commit.id)
        .join(CACHE_DIR)
        .join("metadata")
        // .join(directory)
        .join("metadata.duckdb")
}

pub fn index_commit(repo: &LocalRepository, commit: &Commit) -> Result<(), OxenError> {
    // TODO: do we add the directories themselves as entries in the parent db with is_dir?
    //       it would make pagination easier potentially, do we get any other benefits?

    let entry_reader = CommitEntryReader::new(repo, commit)?;
    let entries = entry_reader.list_entries()?;
    let dirs = entry_reader.list_dirs()?;

    let commit_reader = CommitReader::new(repo)?;
    let num_entries = entries.len();
    let bar = ProgressBar::new(entries.len() as u64);

    log::debug!("compute metadata for {num_entries} entries in commit: {commit:?}");

    // Compute the metadata in parallel
    let meta_entries = entries
        .par_iter()
        .map(|entry| {
            // Takes some time to compute from_entry
            bar.inc(1);
            DirMetadataItem::from_entry(repo, entry, &commit_reader)
        })
        .collect::<Vec<_>>();

    // Gather dirs, except root to avoid double counting
    let meta_dirs = dirs
        .par_iter()
        .filter(|dir| *dir != &PathBuf::from(""))
        .map(|dir| {
            // Takes some time to compute from_dir
            DirMetadataItem::from_dir(dir, commit)
        })
        .collect::<Vec<_>>();

    let metas = meta_entries
        .into_iter()
        .chain(meta_dirs)
        .collect::<Vec<_>>();

    bar.finish();

    log::debug!(
        "done compute metadata for {} entries in commit: {} -> '{}'",
        entries.len(),
        commit.id,
        commit.message
    );

    // Connect to db
    let path = db_path(repo, commit);
    // Remove db if it is exists, since we might be recomputing
    if path.exists() {
        util::fs::remove_file(&path)?;
    }
    let mut conn = df_db::get_connection(path)?;
    let table_name = df_db::create_table_if_not_exists(&conn, &DirMetadataItem::schema())?;

    // Create an appender transaction
    let mut tx = conn.transaction()?;
    tx.set_drop_behavior(duckdb::DropBehavior::Commit);
    let mut appender = tx.appender(&table_name)?;

    // Write to DB in sequence, since we're using a transaction and duckdb doesn't support concurrent writes
    let bar = ProgressBar::new(metas.len() as u64);
    metas.iter().for_each(|meta| {
        // TODO: Make this a more generic trait for structs to implement
        let params = meta.to_sql();
        let sql_params = params.as_slice();
        match appender.append_row(sql_params) {
            Ok(_) => {}
            Err(e) => {
                log::error!("Error appending row: {:?}", e);
            }
        }

        bar.inc(1);
    });
    bar.finish();

    log::debug!("Flushing appender....");
    appender.flush()?;

    Ok(())
}

/// Aggregate up column from all children directories
pub fn aggregate_col(
    repo: &LocalRepository,
    commit: &Commit,
    directory: impl AsRef<Path>,
    column: impl AsRef<str>,
) -> Result<DataFrame, OxenError> {
    let directory = directory.as_ref();
    let mut dirs = CommitEntryReader::new(repo, commit)?.list_dir_children(directory)?;
    dirs.push(directory.to_path_buf());

    // make sure they are uniq
    let dirs: HashSet<&PathBuf> = HashSet::from_iter(dirs.iter());

    if dirs.is_empty() {
        return Err(OxenError::path_does_not_exist(directory));
    }

    let conn = df_db::get_connection(db_path(repo, commit))?;

    let s = DirMetadataItem::schema();
    let column = column.as_ref();

    let mut combined_df: Option<DataFrame> = None;
    if dirs.is_empty() {
        return Ok(DataFrame::default());
    }

    let table_name = s.name.unwrap();
    log::debug!("aggregating dirs {:?}", dirs);
    for dir in dirs {
        let stmt = sql::Select::new()
            .select(&format!("{column}, count(*) AS count"))
            .where_clause(&format!("directory = '{}'", dir.to_string_lossy()))
            .group_by(column)
            .from(&table_name);

        let df = df_db::select_deprecated(&conn, &stmt)?;
        // log::debug!("df for dir {:?}: {:?}", dir, df);

        if df.is_empty() {
            continue;
        }

        // have to make sure the order is correct coming out of this query...
        let df = df
            .lazy()
            .select(&[col(column), col("count")])
            .collect()
            .unwrap();

        // log::debug!("SORTED df for dir {:?}: {:?}", dir, df);

        if let Some(cdf) = combined_df {
            // log::debug!("START for dir {:?}: {:?}", dir, cdf);

            let stacked = cdf.vstack(&df).unwrap();

            // log::debug!("STACKED for dir {:?}: {:?}", dir, stacked);

            let aggregated = stacked
                .lazy()
                .group_by([column])
                .agg([sum("count")])
                .select(&[col(column), col("count")])
<<<<<<< HEAD
                .sort(vec![column], SortMultipleOptions::new())
=======
                .sort([column], Default::default())
>>>>>>> 2ec8f478
                .collect()
                .unwrap();
            combined_df = Some(aggregated);
        } else {
            combined_df = Some(df);
        }

        // log::debug!("AGGREGATED df {:?}", combined_df);
        // log::debug!("\n--------------DONE-----------------\n");
    }

    // Make sure we don't unwrap an empty default
    if combined_df.is_none() {
        return Ok(DataFrame::default());
    }

    Ok(combined_df.unwrap())
}

/// Select entries from a directory
pub fn select(
    repo: &LocalRepository,
    commit: &Commit,
    directory: impl AsRef<Path>,
    offset: usize,
    limit: usize,
) -> Result<DataFrame, OxenError> {
    let directory = directory.as_ref();
    let conn = df_db::get_connection(db_path(repo, commit))?;
    let s = DirMetadataItem::schema();
    let table_name = s.name.unwrap();
    let fields: Vec<String> = s.fields.iter().map(|f| f.name.to_owned()).collect();

    let stmt = sql::Select::new()
        .select(&fields.join(", "))
        .where_clause(&format!("directory = '{}'", directory.to_string_lossy()))
        .offset(&offset.to_string())
        .limit(&limit.to_string())
        .from(&table_name);

    let df = df_db::select_deprecated(&conn, &stmt)?;
    Ok(df)
}

/// Recursively compute the full number of entries in a directory
pub fn full_size(
    repo: &LocalRepository,
    commit: &Commit,
    directory: impl AsRef<Path>,
) -> Result<(usize, usize), OxenError> {
    let directory = directory.as_ref();
    let mut dirs = CommitEntryReader::new(repo, commit)?.list_dir_children(directory)?;
    dirs.push(directory.to_path_buf());

    let s = DirMetadataItem::schema();
    let table_name = s.name.unwrap();
    let num_cols = s.fields.len();

    let conn = df_db::get_connection(db_path(repo, commit))?;

    let mut num_rows = 0;
    for dir in dirs {
        num_rows += df_db::count_where(
            &conn,
            &table_name,
            format!("directory = '{}'", dir.to_string_lossy()),
        )?;
    }

    Ok((num_rows, num_cols))
}

#[cfg(test)]
mod tests {
    use std::path::PathBuf;

    use crate::core::index::commit_metadata_db;
    use crate::error::OxenError;
    use crate::test;
    use crate::{api, command, util};

    #[test]
    fn test_index_metadata_db() -> Result<(), OxenError> {
        test::run_training_data_repo_test_fully_committed(|repo| {
            let commit = api::local::commits::head_commit(&repo)?;

            commit_metadata_db::index_commit(&repo, &commit)?;

            let offset = 0;
            let limit = 10;

            let directory = PathBuf::from("train");

            let df = commit_metadata_db::select(&repo, &commit, directory, offset, limit)?;

            println!("df:\n{:?}", df);

            Ok(())
        })
    }

    #[test]
    fn test_aggregate_metadata_db() -> Result<(), OxenError> {
        test::run_training_data_repo_test_fully_committed(|repo| {
            let commit = api::local::commits::head_commit(&repo)?;

            commit_metadata_db::index_commit(&repo, &commit)?;

            let directory = PathBuf::from("");

            let df = commit_metadata_db::aggregate_col(&repo, &commit, directory, "data_type")?;

            let df_str = format!("{:?}", df);

            log::debug!("df: {:#?}", df);

            // Add assert here
            assert_eq!(
                df_str,
                r"shape: (4, 2)
┌───────────┬───────┐
│ data_type ┆ count │
│ ---       ┆ ---   │
│ str       ┆ i64   │
╞═══════════╪═══════╡
│ directory ┆ 9     │
│ image     ┆ 7     │
│ tabular   ┆ 7     │
│ text      ┆ 4     │
└───────────┴───────┘"
            );

            Ok(())
        })
    }

    #[test]
    fn test_aggregate_metadata_db_just_top_level_dir() -> Result<(), OxenError> {
        test::run_empty_local_repo_test(|repo| {
            // write ten text files to dir
            let dir = repo.path.join("train");
            util::fs::create_dir_all(&dir)?;
            for i in 0..10 {
                let path = dir.join(format!("file_{}.txt", i));
                util::fs::write_to_path(&path, format!("hello world {}", i))?;
            }
            command::add(&repo, &dir)?;
            command::commit(&repo, "adding ten text files")?;

            let commit = api::local::commits::head_commit(&repo)?;

            commit_metadata_db::index_commit(&repo, &commit)?;

            let directory = PathBuf::from("");

            let df = commit_metadata_db::aggregate_col(&repo, &commit, directory, "data_type")?;

            let df_str = format!("{:?}", df);
            println!("df:\n{:?}", df_str);

            log::debug!("df: {:#?}", df);

            // Add assert here
            assert_eq!(
                df_str,
                r"shape: (2, 2)
┌───────────┬───────┐
│ data_type ┆ count │
│ ---       ┆ ---   │
│ str       ┆ i64   │
╞═══════════╪═══════╡
│ directory ┆ 1     │
│ text      ┆ 10    │
└───────────┴───────┘"
            );

            Ok(())
        })
    }
}<|MERGE_RESOLUTION|>--- conflicted
+++ resolved
@@ -185,11 +185,7 @@
                 .group_by([column])
                 .agg([sum("count")])
                 .select(&[col(column), col("count")])
-<<<<<<< HEAD
-                .sort(vec![column], SortMultipleOptions::new())
-=======
                 .sort([column], Default::default())
->>>>>>> 2ec8f478
                 .collect()
                 .unwrap();
             combined_df = Some(aggregated);
