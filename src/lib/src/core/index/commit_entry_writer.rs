use crate::constants::{
    self, DEFAULT_BRANCH_NAME, HISTORY_DIR, SCHEMAS_TREE_PREFIX, TMP_DIR, VERSIONS_DIR,
};
use crate::core::db::path_db;
use crate::core::db::tree_db::{TreeObject, TreeObjectChild, TreeObjectChildWithStatus};
use crate::core::db::{self, tree_db};
use crate::core::index::{LegacyCommitDirEntryReader, RefWriter, SchemaWriter};
use crate::error::OxenError;
use crate::model::{
    Commit, CommitEntry, LocalRepository, StagedData, StagedEntry, StagedEntryStatus, StagedSchema,
};

use crate::util::progress_bar::{oxen_progress_bar, ProgressBarType};
use crate::view::schema::SchemaWithPath;
use crate::{api, util};

use filetime::FileTime;

use rayon::prelude::*;
use rocksdb::{DBWithThreadMode, MultiThreaded};
use std::collections::{HashMap, HashSet};
use std::fs;
use std::path::{Path, PathBuf};

use super::{
    versioner, CommitDirEntryReader, CommitEntryReader, LegacySchemaReader, ObjectDBReader,
};

pub struct CommitEntryWriter {
    pub repository: LocalRepository,
    pub dir_db: DBWithThreadMode<MultiThreaded>,
    pub dir_hashes_db: DBWithThreadMode<MultiThreaded>,
    pub files_db: DBWithThreadMode<MultiThreaded>,
    pub schemas_db: DBWithThreadMode<MultiThreaded>,
    pub dirs_db: DBWithThreadMode<MultiThreaded>,
    pub vnodes_db: DBWithThreadMode<MultiThreaded>,
    commit: Commit,
}

impl CommitEntryWriter {
    pub fn versions_dir(path: &Path) -> PathBuf {
        util::fs::oxen_hidden_dir(path).join(Path::new(VERSIONS_DIR))
    }

    pub fn objects_dir(path: &Path) -> PathBuf {
        util::fs::oxen_hidden_dir(path).join(Path::new(constants::OBJECTS_DIR))
    }

    pub fn commit_dir(path: &Path, commit_id: &str) -> PathBuf {
        util::fs::oxen_hidden_dir(path)
            .join(Path::new(HISTORY_DIR))
            .join(commit_id)
    }

    pub fn commit_dir_db(path: &Path, commit_id: &str) -> PathBuf {
        CommitEntryWriter::commit_dir(path, commit_id).join(constants::DIRS_DIR)
    }

    pub fn commit_tree_db(path: &Path, commit_id: &str) -> PathBuf {
        CommitEntryWriter::commit_dir(path, commit_id).join(constants::TREE_DIR)
    }

    // Let dir hash db
    pub fn commit_dir_hash_db(path: &Path, commit_id: &str) -> PathBuf {
        CommitEntryWriter::commit_dir(path, commit_id).join(constants::DIR_HASHES_DIR)
    }

    pub fn files_db_dir(repo: &LocalRepository) -> PathBuf {
        util::fs::oxen_hidden_dir(&repo.path)
            .join(constants::OBJECTS_DIR)
            .join(constants::OBJECT_FILES_DIR)
    }

    pub fn schemas_db_dir(repo: &LocalRepository) -> PathBuf {
        util::fs::oxen_hidden_dir(&repo.path)
            .join(constants::OBJECTS_DIR)
            .join(constants::OBJECT_SCHEMAS_DIR)
    }

    pub fn dirs_db_dir(repo: &LocalRepository) -> PathBuf {
        util::fs::oxen_hidden_dir(&repo.path)
            .join(constants::OBJECTS_DIR)
            .join(constants::OBJECT_DIRS_DIR)
    }

    pub fn vnodes_db_dir(repo: &LocalRepository) -> PathBuf {
        util::fs::oxen_hidden_dir(&repo.path)
            .join(constants::OBJECTS_DIR)
            .join(constants::OBJECT_VNODES_DIR)
    }

    // Used at repo initialization when we don't have any commits yet
    pub fn create_objects_dbs(repository: &LocalRepository) -> Result<(), OxenError> {
        let objects_dir = CommitEntryWriter::objects_dir(&repository.path);
        let objects_files_dir = objects_dir.join(constants::OBJECT_FILES_DIR);
        let objects_schemas_dir = objects_dir.join(constants::OBJECT_SCHEMAS_DIR);
        let objects_dirs_dir = objects_dir.join(constants::OBJECT_DIRS_DIR);
        let objects_vnodes_dir = objects_dir.join(constants::OBJECT_VNODES_DIR);

        for path in &[
            &objects_dir,
            &objects_files_dir,
            &objects_schemas_dir,
            &objects_dirs_dir,
            &objects_vnodes_dir,
        ] {
            if !path.exists() {
                util::fs::create_dir_all(path)?;
            }
        }

        for path in &[
            &objects_files_dir,
            &objects_schemas_dir,
            &objects_dirs_dir,
            &objects_vnodes_dir,
        ] {
            let _db: DBWithThreadMode<MultiThreaded> =
                DBWithThreadMode::open(&db::opts::default(), dunce::simplified(path))?;
        }

        Ok(())
    }

    pub fn new(
        repository: &LocalRepository,
        commit: &Commit,
    ) -> Result<CommitEntryWriter, OxenError> {
        log::debug!("CommitEntryWriter::new() commit_id: {}", commit.id);
        let db_path = CommitEntryWriter::commit_dir_db(&repository.path, &commit.id);
        let tree_db_path = CommitEntryWriter::commit_tree_db(&repository.path, &commit.id);
        let files_db_path = CommitEntryWriter::files_db_dir(repository);
        let schemas_db_path = CommitEntryWriter::schemas_db_dir(repository);
        let dirs_db_path = CommitEntryWriter::dirs_db_dir(repository);
        let vnodes_db_path = CommitEntryWriter::vnodes_db_dir(repository);
        let dir_hashes_db_path =
            CommitEntryWriter::commit_dir_hash_db(&repository.path, &commit.id);
        // let temp_commit_hashes_db_path = CommitEntryWriter::temp_commit_hashes_db_dir(&repository);

        for path in &[
            &db_path,
            &tree_db_path,
            &files_db_path,
            &schemas_db_path,
            &dirs_db_path,
            &vnodes_db_path,
            &dir_hashes_db_path,
        ] {
            if !path.exists() {
                util::fs::create_dir_all(path)?;
            }
        }

        let opts = db::opts::default();
        Ok(CommitEntryWriter {
            repository: repository.clone(),
            dir_db: DBWithThreadMode::open(&opts, dunce::simplified(&db_path))?,
            files_db: DBWithThreadMode::open(&opts, dunce::simplified(&files_db_path))?,
            schemas_db: DBWithThreadMode::open(&opts, dunce::simplified(&schemas_db_path))?,
            dirs_db: DBWithThreadMode::open(&opts, dunce::simplified(&dirs_db_path))?,
            vnodes_db: DBWithThreadMode::open(&opts, dunce::simplified(&vnodes_db_path))?,
            dir_hashes_db: DBWithThreadMode::open(&opts, dunce::simplified(&dir_hashes_db_path))?,
            commit: commit.to_owned(),
        })
    }

    pub fn copy_parent_dbs(
        &self,
        repo: &LocalRepository,
        parent_ids: &Vec<String>,
    ) -> Result<(), OxenError> {
        if parent_ids.is_empty() {
            // We are creating initial commit, no parent
            let ref_writer = RefWriter::new(repo)?;
            // Set head to default name -> first commit
            ref_writer.create_branch(DEFAULT_BRANCH_NAME, &self.commit.id)?;
            // Make sure head is pointing to that branch
            ref_writer.set_head(DEFAULT_BRANCH_NAME);
        }

        // merge parent dbs
        log::debug!(
            "copy_parent_dbs {} -> '{}'",
            self.commit.id,
            self.commit.message
        );
        for parent_id in parent_ids {
            let parent_commit = api::local::commits::get_by_id(repo, parent_id)?
                .ok_or(OxenError::revision_not_found(parent_id.to_owned().into()))?;
            log::debug!(
                "copy parent {} -> '{}'",
                parent_commit.id,
                parent_commit.message
            );

            // Copy parent dirs into our new dirs db
            let reader = CommitEntryReader::new(repo, &parent_commit)?;
            let dirs = reader.list_dirs()?;
            for dir in dirs {
                path_db::put(&self.dir_db, &dir, &0)?;
            }
        }

        Ok(())
    }

    fn add_staged_entry_to_db(
        &self,
        working_dir: impl AsRef<Path>,
        new_commit: &Commit,
        file_path: &Path,
    ) -> Result<(), OxenError> {
        // log::debug!("Commit [{}] add file {:?}", new_commit.id, path);

        // then metadata from the full file path
        let full_path = working_dir.as_ref().join(file_path);

        // // Get last modified time
        let metadata =
            fs::metadata(&full_path).map_err(|e| OxenError::file_error(&full_path, e))?;
        let mtime = FileTime::from_last_modification_time(&metadata);

        let metadata = fs::metadata(&full_path)?;

        // // Re-hash for issues w/ adding
        let hash = util::hasher::hash_file_contents(&full_path)?;

        // // Create entry object to as json
        let entry = CommitEntry {
            commit_id: new_commit.id.to_owned(),
            path: file_path.to_path_buf(),
            hash: hash.to_owned(),
            num_bytes: metadata.len(),
            last_modified_seconds: mtime.unix_seconds(),
            last_modified_nanoseconds: mtime.nanoseconds(),
        };

        // Write to db & backup
        self.add_commit_entry(working_dir, entry)?;
        Ok(())
    }

    fn add_commit_entry(
        &self,
        working_dir: impl AsRef<Path>,
        commit_entry: CommitEntry,
    ) -> Result<(), OxenError> {
<<<<<<< HEAD
        let _entry = self.backup_file_to_versions_dir(origin_path, commit_entry)?;
        // log::debug!(
        //     "add_commit_entry with hash {:?} -> {}",
        //     entry.path,
        //     entry.hash
        // );
=======
        let entry = self.backup_file_to_versions_dir(working_dir, commit_entry)?;
        log::debug!(
            "add_commit_entry with hash {:?} -> {}",
            entry.path,
            entry.hash
        );
>>>>>>> 6587163a

        Ok(())
    }

    fn backup_file_to_versions_dir(
        &self,
        // could be copying from a workspace.path or the repo.path
        working_dir: impl AsRef<Path>,
        commit_entry: CommitEntry,
    ) -> Result<CommitEntry, OxenError> {
        let full_path = working_dir.as_ref().join(&commit_entry.path);

        // log::debug!(
        //     "backup_file_to_versions_dir {:?} -> {:?}",
        //     commit_entry.path,
        //     full_path
        // );

        // create a copy to our versions directory
        // .oxen/versions/ENTRY_HASH/COMMIT_ID.ext
        // where ENTRY_HASH is something like subdirs: 59/E029D4812AEBF0
        let versions_entry_path = util::fs::version_path(&self.repository, &commit_entry);
        let versions_entry_dir = versions_entry_path.parent().unwrap();

        // Create dir if not exists
        if !versions_entry_dir.exists() {
            std::fs::create_dir_all(versions_entry_dir)?;
        }

        util::fs::copy(full_path, versions_entry_path)?;

        Ok(commit_entry)
    }

    pub fn commit_staged_entries(
        &self,
        // This might be a workspace or the repo itself
        working_dir: impl AsRef<Path>,
        commit: &Commit,
        staged_data: &StagedData,
    ) -> Result<(), OxenError> {
        let _bar = oxen_progress_bar(
            staged_data.staged_files.len() as u64,
            ProgressBarType::Counter,
        );
        self.copy_parent_dbs(&self.repository, &commit.parent_ids.clone())?;
        self.commit_staged_entries_with_prog(staged_data)?;
        self.commit_schemas(commit, &staged_data.staged_schemas)?;
        self.construct_commit_merkle_tree(working_dir, staged_data)?;
        // self.new_temp_print_tree_db()?;
        Ok(())
    }

    fn commit_schemas(
        &self,
        commit: &Commit,
        staged_schemas: &HashMap<PathBuf, StagedSchema>,
    ) -> Result<(), OxenError> {
        log::debug!("commit_schemas got {} schemas", staged_schemas.len());

        let schema_writer = SchemaWriter::new(&self.repository, &commit.id)?;
        for (_path, staged_schema) in staged_schemas.iter() {
            if staged_schema.status == StagedEntryStatus::Removed {
                schema_writer.delete_schema(&staged_schema.schema)?;
                // schema_writer.delete_schema_for_file(path, &staged_schema.schema)?;
            } else if !schema_writer.has_schema(&staged_schema.schema) {
                schema_writer.put_schema(&staged_schema.schema)?;
            }
        }

        Ok(())
    }

    fn construct_commit_merkle_tree(
        &self,
        // This could be a workspace or the repo itself
        working_dir: impl AsRef<Path>,
        staged_data: &StagedData,
    ) -> Result<(), OxenError> {
        if self.commit.parent_ids.is_empty() {
            self.construct_merkle_tree_empty()
        } else {
            self.construct_merkle_tree_from_parent(working_dir, staged_data)
        }
    }

    fn group_staged_files_to_dirs(
        &self,
        files: &HashMap<PathBuf, StagedEntry>,
    ) -> HashMap<PathBuf, Vec<(PathBuf, StagedEntry)>> {
        let mut results: HashMap<PathBuf, Vec<(PathBuf, StagedEntry)>> = HashMap::new();

        for (path, entry) in files.iter() {
            if let Some(parent) = path.parent() {
                results
                    .entry(parent.to_path_buf())
                    .or_default()
                    .push((path.clone(), entry.clone()));
            }
        }

        results
    }
    pub fn construct_merkle_tree_from_parent(
        &self,
        // This could be a workspace or the repo itself
        working_dir: impl AsRef<Path>,
        staged_data: &StagedData,
    ) -> Result<(), OxenError> {
        // Get all dirs so we can find which changed
        // Get last commit id
        let parent_commit_id = match &self.commit.parent_ids.len() {
            1 => &self.commit.parent_ids[0],
            2 => &self.commit.parent_ids[1],
            _ => panic!("Unexpected number of parent commit ids"),
        };

        log::debug!(
            "writing tree for commit {:?} with parent {:?}",
            self.commit.message,
            parent_commit_id
        );

        // Get parent
        let _parent = api::local::commits::get_by_id(&self.repository, parent_commit_id);

        let mut dir_map: HashMap<PathBuf, Vec<PathBuf>> = HashMap::new();
        let dir_paths = path_db::list_paths(&self.dir_db, &PathBuf::from(""))?;

        for dir in &dir_paths {
            let parent = dir.parent().unwrap_or(Path::new("")).to_path_buf();
            dir_map.entry(dir.to_path_buf()).or_default();
            if &parent != dir {
                dir_map.entry(parent).or_default().push(dir.to_path_buf());
            }
        }

        // Step 2: parse StagedEntry paths to save time by only recomputing dirs that saw changes in this commit
        let mut dirs_to_recompute: HashSet<PathBuf> = HashSet::new();
        for (path, _entry) in staged_data.staged_files.iter() {
            let mut current_path = PathBuf::new();
            for component in path.iter() {
                current_path = current_path.join(component);
                if dir_map.contains_key(&current_path) {
                    dirs_to_recompute.insert(current_path.clone());
                }
            }
        }

        // Also recompute for staged schemas
        for (path, _schema) in staged_data.staged_schemas.iter() {
            let mut current_path = PathBuf::new();
            for component in path.iter() {
                current_path = current_path.join(component);
                if dir_map.contains_key(&current_path) {
                    dirs_to_recompute.insert(current_path.clone());
                }
            }
        }

        // No more need for step 3. We're not deleting stuff because we're not copying our treedb anymore,
        // just building up a new reference head when needed.

        // Always need to recompute the root dir, this case was getting missed
        dirs_to_recompute.insert(PathBuf::from(""));
        let mut modified_dirs_vec: Vec<PathBuf> = dirs_to_recompute.into_iter().collect();

        self.create_tree_nodes_from_affected_dirs(
            &mut modified_dirs_vec,
            dir_map,
            staged_data,
            parent_commit_id.to_string(),
            working_dir,
        )?;

        let root_hash: String =
            path_db::get_entry(&self.dir_hashes_db, PathBuf::from(""))?.unwrap();

        log::debug!(
            "client got root hash {:?} for commit with message {:?} and id {:?}",
            root_hash,
            self.commit.message,
            self.commit.id
        );

        // Insert into the commit hashes db
        // path_db::put(&self.temp_commit_hashes_db, &self.commit.id, &root_hash)?;
        Ok(())
    }

    // TODO: Remove this legacy function
    pub fn construct_merkle_tree_from_legacy_commit(
        &self,
        _origin_path: &Path,
    ) -> Result<(), OxenError> {
        // Operate on all dirs to make the tree from scratch...
        let mut dir_paths = path_db::list_paths(&self.dir_db, &PathBuf::from(""))?;

        // So this is probably getting transferred over properly, meaning we're getting all the stuff from the dirs db.

        if dir_paths.is_empty() {
            // Initial commit - we want to create the root node as empty, then return
            let root_node = TreeObject::Dir {
                // path: PathBuf::from(""),
                children: Vec::new(),
                hash: util::hasher::compute_children_hash(&Vec::new()),
            };
            tree_db::put_tree_object(&self.dirs_db, root_node.hash(), &root_node)?;

            path_db::put(&self.dir_hashes_db, PathBuf::from(""), &root_node.hash())?;

            return Ok(());
        }

        // Build a map of dir to children
        let mut dir_map: HashMap<PathBuf, Vec<PathBuf>> = HashMap::new();
        for dir in &dir_paths {
            let parent = dir.parent().unwrap_or(Path::new("")).to_path_buf();
            dir_map.entry(dir.to_path_buf()).or_default();
            if &parent != dir {
                dir_map.entry(parent).or_default().push(dir.to_path_buf());
            }
        }

        // Root dir not accounted for in the dirs db
        if !dir_paths.contains(&PathBuf::from("")) {
            dir_paths.push(PathBuf::from(""));
        }

        self.create_tree_nodes_from_dirs(&mut dir_paths, dir_map)?;

        // If dir path
        let _root_hash: String =
            path_db::get_entry(&self.dir_hashes_db, PathBuf::from(""))?.unwrap();

        Ok(())
    }

    pub fn construct_merkle_tree_empty(&self) -> Result<(), OxenError> {
        // Initial commits will never have entries - just need to populate the root node

        let empty_root = TreeObject::Dir {
            children: Vec::new(),
            hash: util::hasher::compute_children_hash(&Vec::new()),
        };

        tree_db::put_tree_object(&self.dirs_db, empty_root.hash(), &empty_root)?;
        path_db::put(&self.dir_hashes_db, PathBuf::from(""), &empty_root.hash())?;

        Ok(())
    }

    pub fn get_node_from_child(
        &self,
        child: &TreeObjectChild,
    ) -> Result<Option<TreeObject>, OxenError> {
        match child {
            TreeObjectChild::File { hash, .. } => tree_db::get_tree_object(&self.files_db, hash),
            TreeObjectChild::Schema { hash, .. } => {
                tree_db::get_tree_object(&self.schemas_db, hash)
            }
            TreeObjectChild::Dir { hash, .. } => tree_db::get_tree_object(&self.dirs_db, hash),
            TreeObjectChild::VNode { hash, .. } => tree_db::get_tree_object(&self.vnodes_db, hash),
        }
    }

    pub fn get_root_node(&self) -> Result<Option<TreeObject>, OxenError> {
        let root_hash: String =
            path_db::get_entry(&self.dir_hashes_db, PathBuf::from(""))?.unwrap();
        tree_db::get_tree_object(&self.dirs_db, root_hash)
    }

    fn process_affected_dir(
        &self,
        dir: PathBuf,
        parent_hash_db: &DBWithThreadMode<MultiThreaded>,
        staged_entries_map: &HashMap<PathBuf, Vec<TreeObjectChildWithStatus>>,
    ) -> Result<(), OxenError> {
        log::debug!("processing affected dir... {:?}", dir);
        // STEP 1: If this dir has a hash in the previous commit, grab its node as the starting point
        let prev_dir_hash: Option<String> = path_db::get_entry(parent_hash_db, dir.clone())?;
        let prev_dir_object: TreeObject = if let Some(prev_hash) = prev_dir_hash {
            tree_db::get_tree_object(&self.dirs_db, prev_hash)?.unwrap()
        } else {
            TreeObject::Dir {
                children: Vec::new(),
                hash: util::hasher::compute_children_hash(&Vec::new()),
            }
        };

        // STEP 2: Get all the new children from the staged data map for this dir
        let new_children: Vec<TreeObjectChildWithStatus> = staged_entries_map
            .get(&dir)
            .unwrap_or(&Vec::new())
            .clone()
            .to_vec();

        // STEP 3: Get vnodes for this dir, including new ones (not on the previous dir object's child attr)
        let affected_vnodes = self.get_affected_vnodes(&new_children)?;
        let prev_vnode_children = prev_dir_object.children();
        let mut prev_vnode_map: HashMap<String, String> = HashMap::new();
        for vnode in prev_vnode_children {
            prev_vnode_map.insert(
                vnode.path().to_string_lossy().to_string(),
                vnode.hash().to_string(),
            );
        }

        // Get a set of all unique vnode children (those in either the prev or new vnode children lists)
        let mut all_vnodes: HashSet<String> = HashSet::new();
        for vnode in prev_vnode_children {
            all_vnodes.insert(vnode.path().to_string_lossy().to_string());
        }

        for vnode in affected_vnodes.keys() {
            all_vnodes.insert(vnode.to_string());
        }

        let updated_dir_children =
            self.update_dir_vnode_children(all_vnodes, &prev_vnode_map, &affected_vnodes)?;

        // Set the dir node's children

        // lexically sort vnode children
        if updated_dir_children.is_empty() {
            path_db::delete(&self.dir_db, dir.clone())?;
            path_db::delete(&self.dir_hashes_db, dir.clone())?;
        }

        let dir_hash = util::hasher::compute_children_hash(&updated_dir_children);
        let updated_dir_object = TreeObject::Dir {
            children: updated_dir_children,
            hash: dir_hash,
        };

        tree_db::put_tree_object(
            &self.dirs_db,
            updated_dir_object.hash(),
            &updated_dir_object,
        )?;

        path_db::put(
            &self.dir_hashes_db,
            dir.clone(),
            &updated_dir_object.hash().to_string(),
        )?;

        Ok(())
    }

    fn update_dir_vnode_children(
        &self,
        all_vnodes: HashSet<String>,
        prev_vnode_map: &HashMap<String, String>,
        affected_vnode_map: &HashMap<String, Vec<TreeObjectChildWithStatus>>,
    ) -> Result<Vec<TreeObjectChild>, OxenError> {
        let mut result: Vec<TreeObjectChild> = Vec::new();
        for vnode_name in all_vnodes {
            let prev_vnode: TreeObject = if prev_vnode_map.contains_key(&vnode_name) {
                tree_db::get_tree_object(&self.vnodes_db, &prev_vnode_map[&vnode_name])?.unwrap()
            } else {
                TreeObject::VNode {
                    children: Vec::new(),
                    hash: util::hasher::compute_children_hash(&Vec::new()),
                    name: vnode_name.clone(),
                }
            };

            let children = prev_vnode.children().clone();

            // Step 2: Map the children by path to avoid duplicates when merging old with new
            let mut old_children_map = HashMap::new();
            for child in children {
                old_children_map.insert(child.path().to_string_lossy().to_string(), child);
            }

            // Step 3: Get the new children from the staged data map for this vnode
            let new_children = affected_vnode_map
                .get(&vnode_name)
                .unwrap_or(&Vec::new())
                .clone();

            let merged_children =
                self.update_vnode_children(&mut old_children_map, new_children)?;

            // These are now the merged and sorted children we want to hash and insert

            let updated_vnode_hash = util::hasher::compute_children_hash(&merged_children);

            let updated_vnode = TreeObject::VNode {
                children: merged_children,
                hash: updated_vnode_hash,
                name: vnode_name.clone(),
            };

            let updated_vnode_child = TreeObjectChild::VNode {
                path: PathBuf::from(vnode_name),
                hash: updated_vnode.hash().to_string(),
            };

            if !updated_vnode.children().is_empty() {
                tree_db::put_tree_object(&self.vnodes_db, updated_vnode.hash(), &updated_vnode)?;
                // Add the vnode
                result.push(updated_vnode_child);
            }
        }

        // Lexically sort result by path to allow later binary searching + consistent hashing
        result.sort_by(|a, b| a.path().cmp(b.path()));
        Ok(result)
    }

    // Merges the vnode children in the last commit with the children in this commit
    // according to stagedentry status, sorts, and returns.
    fn update_vnode_children(
        &self,
        prev_children_map: &mut HashMap<String, TreeObjectChild>,
        new_children: Vec<TreeObjectChildWithStatus>,
    ) -> Result<Vec<TreeObjectChild>, OxenError> {
        for child_with_status in new_children {
            match child_with_status.status {
                StagedEntryStatus::Added | StagedEntryStatus::Modified => {
                    // Add or replace the child in the map
                    prev_children_map.insert(
                        child_with_status.child.path_as_str().to_string(),
                        child_with_status.child.clone(),
                    );
                }
                StagedEntryStatus::Removed => {
                    // Remove the child from the map
                    prev_children_map.remove(&child_with_status.child.path_as_str().to_string());
                }
            }
        }
        let mut updated_children: Vec<TreeObjectChild> =
            prev_children_map.values().cloned().collect();
        // Sort lexically
        updated_children.sort_by(|a, b| a.path().cmp(b.path()));
        Ok(updated_children)
    }

    fn write_gather_vnode_children(
        &self,
        children: Vec<TreeObjectChild>,
    ) -> Result<Vec<TreeObjectChild>, OxenError> {
        let mut groups: HashMap<String, Vec<TreeObjectChild>> = HashMap::new();

        // Group by first two letters of hash
        for child in children {
            let hash_prefix = &util::hasher::hash_str(child.path_as_str())[..2];
            groups
                .entry(hash_prefix.to_string())
                .or_default()
                .push(child);
        }

        // Sort each group and create VNodes
        let mut vnodes: Vec<TreeObjectChild> = Vec::new();
        for (name, mut group_children) in groups {
            group_children.sort_by(|a, b| a.path().cmp(b.path()));

            // Here you can compute a combined hash for the group if needed
            let combined_hash = util::hasher::compute_children_hash(&group_children);

            let vnode_object = TreeObject::VNode {
                hash: combined_hash.to_string(),
                children: group_children,
                name: name.clone(),
            };

            log::debug!(
                "putting vnode {:#?} into vnodes_db write gather",
                vnode_object
            );
            tree_db::put_tree_object(&self.vnodes_db, vnode_object.hash(), &vnode_object)?;

            vnodes.push(TreeObjectChild::VNode {
                hash: combined_hash,
                path: PathBuf::from(name),
            });
        }
        Ok(vnodes)
    }

    // For migration only, can remove once old format is fully deprecated
    fn create_tree_nodes_from_dirs(
        &self,
        dirs: &mut Vec<PathBuf>,
        dir_map: HashMap<PathBuf, Vec<PathBuf>>,
    ) -> Result<(), OxenError> {
        // Sort dirs by descending component count to work bottom up
        dirs.sort_by(|a, b| {
            let a_count = a.components().count();
            let b_count = b.components().count();
            b_count.cmp(&a_count)
        });

        let schema_reader = LegacySchemaReader::new(&self.repository, &self.commit.id)?;
        let schemas = schema_reader.list_schemas()?;

        // Map parent dirs to schemas
        let mut schema_map: HashMap<PathBuf, Vec<SchemaWithPath>> = HashMap::new();
        for (path, schema) in schemas {
            let parent = path.parent().unwrap_or(Path::new("")).to_path_buf();
            // Backup the schema to the versions dir as a part of the migration
            versioner::backup_schema(&self.repository, &schema)?;
            let schema_with_path = SchemaWithPath {
                path: PathBuf::from(SCHEMAS_TREE_PREFIX)
                    .join(path.clone())
                    .to_string_lossy()
                    .to_string(),
                schema,
            };
            schema_map.entry(parent).or_default().push(schema_with_path);
        }

        // Starting with the lowest-down dirs...
        for dir in dirs {
            log::debug!("new merkle constructor processing dir {:?}", dir);
            let file_child_objs = self.write_file_objects_for_dir(dir.to_path_buf())?;
            log::debug!("got file_child_objs {:?}", file_child_objs);
            let schema_child_objs =
                self.write_schema_objects_for_dir(dir.to_path_buf(), &schema_map)?;
            log::debug!("got schema_child_objs {:?}", schema_child_objs);
            let dir_child_objs = self.gather_dir_children_for_dir(dir.to_path_buf(), &dir_map)?;
            log::debug!("got dir_child_objs {:?}", dir_child_objs);

            let mut all_children: Vec<TreeObjectChild> = file_child_objs;
            all_children.extend(schema_child_objs);
            all_children.extend(dir_child_objs);

            // Lexically sort the children

            let mut vnode_child_objs = self.write_gather_vnode_children(all_children)?;

            // Lexically sort the vnode_child_objs by path
            vnode_child_objs.sort_by(|a, b| a.path().cmp(b.path()));

            // Hash them
            let dir_hash = util::hasher::compute_children_hash(&vnode_child_objs);

            // Create a Dir TreeObject
            let dir_object = TreeObject::Dir {
                hash: dir_hash.to_string(),
                children: vnode_child_objs,
            };

            // Insert the dir into both the dir objects db and the dir hashes db
            log::debug!("putting dir {:?} into dir_hashes_db from new", dir);
            tree_db::put_tree_object(&self.dirs_db, dir_object.hash(), &dir_object)?;
            path_db::put(&self.dir_hashes_db, dir, &dir_object.hash().to_string())?;
        }
        Ok(())
    }

    fn create_tree_nodes_from_affected_dirs(
        &self,
        dirs: &mut Vec<PathBuf>,
        dir_map: HashMap<PathBuf, Vec<PathBuf>>,
        status: &StagedData,
        parent_commit_id: String,
        // working_dir is either the workspace.path or the repo.path
        working_dir: impl AsRef<Path>,
    ) -> Result<(), OxenError> {
        let parent_hash_db_dir =
            CommitEntryWriter::commit_dir_hash_db(&self.repository.path, &parent_commit_id);
        let parent_hash_db: DBWithThreadMode<MultiThreaded> = DBWithThreadMode::open(
            &rocksdb::Options::default(),
            dunce::simplified(&parent_hash_db_dir),
        )?;

        let mut staged_entries_map =
            self.group_staged_files_to_dirs_with_status(working_dir, status)?;
        staged_entries_map =
            self.group_staged_schemas_to_dirs_with_status(staged_entries_map, status)?;
        staged_entries_map =
            self.group_staged_dirs_to_dirs_with_status(staged_entries_map, status)?;

        // Get affected dirs as a set
        let mut affected_dirs: HashSet<PathBuf> = HashSet::new();
        for dir in dirs.clone() {
            affected_dirs.insert(dir.clone());
        }

        // Now get the unaffected dirs: aka, iterate over dirs_map, and if the dir isn't in affected_dirs, add it to unaffected_dirs
        let mut unaffected_dirs: Vec<PathBuf> = Vec::new();
        for (dir, _) in dir_map.iter() {
            if !affected_dirs.contains(dir) {
                unaffected_dirs.push(dir.clone());
            }
        }

        // iterate over unaffected dirs and get their hashes from the parent commit and copy them over to the new commit
        // If the dir is not in the parent commit, log an error and add it to affected_dirs
        for dir in unaffected_dirs {
            let prev_dir_hash: Option<String> = path_db::get_entry(&parent_hash_db, dir.clone())?;
            if let Some(prev_hash) = prev_dir_hash {
                path_db::put(&self.dir_hashes_db, dir.clone(), &prev_hash)?;
            } else {
                log::error!(
                    "Found a directory in dirs db not present in parent commit: {:?}",
                    dir
                );
                dirs.push(dir.clone());
            }
        }

        // Sort by component count to work bottom-up
        dirs.sort_by(|a, b| {
            let a_count = a.components().count();
            let b_count = b.components().count();
            b_count.cmp(&a_count)
        });

        // These dirs are sorted by descending component count, so we can work bottom up
        for dir in dirs {
            self.process_affected_dir(dir.to_path_buf(), &parent_hash_db, &staged_entries_map)?;
        }

        Ok(())
    }

    fn write_file_objects_for_dir(&self, dir: PathBuf) -> Result<Vec<TreeObjectChild>, OxenError> {
        log::debug!("in write file objects from dir for dir {:?}", dir);
        let dir_entry_reader =
            LegacyCommitDirEntryReader::new(&self.repository, &self.commit.id, &dir)?;

        // Get all file children
        let files = dir_entry_reader.list_entries()?;

        // let mut file_children_map: HashMap<PathBuf, TreeObject> = HashMap::new();
        let mut file_children: Vec<TreeObjectChild> = Vec::new();
        // Process into TreeChildObject for TreeO
        for file in &files {
            let file_object = TreeObject::File {
                num_bytes: file.num_bytes,
                last_modified_seconds: file.last_modified_seconds,
                last_modified_nanoseconds: file.last_modified_nanoseconds,
                hash: file.hash.clone(),
            };
            tree_db::put_tree_object(&self.files_db, file_object.hash(), &file_object)?;

            let file_child = TreeObjectChild::File {
                path: file.path.clone(),
                hash: file.hash.clone(),
            };

            file_children.push(file_child);
        }

        Ok(file_children)
    }

    fn write_schema_objects_for_dir(
        &self,
        dir: PathBuf,
        schema_map: &HashMap<PathBuf, Vec<SchemaWithPath>>,
    ) -> Result<Vec<TreeObjectChild>, OxenError> {
        let schema_nodes: Vec<SchemaWithPath> = match schema_map.get(&dir) {
            Some(nodes) => nodes.clone(),
            None => Vec::new(),
        };

        let mut schema_objects_map: HashMap<PathBuf, TreeObject> = HashMap::new();
        for schema_node in schema_nodes {
            let schema_object = TreeObject::Schema {
                hash: schema_node.schema.hash.clone(),
                num_bytes: schema_node.schema.num_bytes(),
            };
            tree_db::put_tree_object(&self.schemas_db, schema_object.hash(), &schema_object)?;
            // schema_object.write(&self.repository)?;
            schema_objects_map.insert(PathBuf::from(schema_node.path.clone()), schema_object);
        }

        let mut schema_children: Vec<TreeObjectChild> = Vec::new();
        for (path, schema_object) in schema_objects_map {
            let schema_child = TreeObjectChild::Schema {
                path,
                hash: schema_object.hash().to_string(),
            };
            schema_children.push(schema_child);
        }

        Ok(schema_children)
    }

    fn gather_dir_children_for_dir(
        &self,
        dir: PathBuf,
        dir_map: &HashMap<PathBuf, Vec<PathBuf>>,
    ) -> Result<Vec<TreeObjectChild>, OxenError> {
        // Dir nodes have already been written to the dir objects and dir hashes dbs
        let child_dirs = dir_map.get(&dir).unwrap();
        let mut dir_children: Vec<TreeObjectChild> = Vec::new();

        for path in child_dirs {
            let maybe_hash: Option<String> = path_db::get_entry(&self.dir_hashes_db, path)?;
            if let Some(hash) = maybe_hash {
                let dir_child = TreeObjectChild::Dir {
                    path: path.clone(),
                    hash,
                };
                dir_children.push(dir_child);
            }
        }

        Ok(dir_children)
    }

    // Traverse the tree, saving it locally to a tmp path that will be deleted after transmission to the server
    pub fn save_temp_commit_tree(&self) -> Result<PathBuf, OxenError> {
        // Get hash of this commit

        let temp_db_path = util::fs::oxen_hidden_dir(&self.repository.path)
            .join(TMP_DIR)
            .join("trees")
            .join(&self.commit.id);

        if !temp_db_path.exists() {
            std::fs::create_dir_all(&temp_db_path)?;
        }

        // Print whether or not that exists
        log::debug!(
            "Does the temp db path exist? {:?}",
            std::fs::metadata(&temp_db_path).is_ok()
        );

        let opts = db::opts::default();
        let temp_tree_db: DBWithThreadMode<MultiThreaded> =
            DBWithThreadMode::open(&opts, dunce::simplified(&temp_db_path))?;
        let commit_hash: &String = &self.commit.root_hash.clone().unwrap();

        let root_dir_node: TreeObject =
            tree_db::get_tree_object(&self.dirs_db, commit_hash)?.unwrap();

        for child in root_dir_node.children() {
            self.r_save_temp_commit_tree(child, &temp_tree_db)?;
        }

        // Plug the root hash in here at "" to give the server a starting point for traversal.
        // Safe because an empty hash will not collide w/ any in xxhash
        tree_db::put_tree_object(&temp_tree_db, PathBuf::from(""), &root_dir_node)?;

        Ok(temp_db_path)
    }

    pub fn r_save_temp_commit_tree(
        &self,
        child_node: &TreeObjectChild,
        db: &DBWithThreadMode<MultiThreaded>,
    ) -> Result<(), OxenError> {
        // Get parent node
        let node: TreeObject = match child_node {
            TreeObjectChild::Dir { .. } => {
                tree_db::get_tree_object(&self.dirs_db, child_node.hash())?.unwrap()
            }
            TreeObjectChild::File { .. } => {
                tree_db::get_tree_object(&self.files_db, child_node.hash())?.unwrap()
            }
            TreeObjectChild::Schema { .. } => {
                tree_db::get_tree_object(&self.schemas_db, child_node.hash())?.unwrap()
            }
            TreeObjectChild::VNode { .. } => {
                tree_db::get_tree_object(&self.vnodes_db, child_node.hash())?.unwrap()
            }
        };

        match node.clone() {
            TreeObject::Dir { children, hash, .. } => {
                // Add parent to db
                // log::debug!("adding dir {:?} to db", node);
                tree_db::put_tree_object(db, hash, &node)?;
                for child in children {
                    self.r_save_temp_commit_tree(&child, db)?;
                }
                Ok(())
            }
            TreeObject::VNode { children, hash, .. } => {
                // log::debug!("adding vnode {:?} to db", node);
                tree_db::put_tree_object(db, hash, &node)?;
                for child in children {
                    self.r_save_temp_commit_tree(&child, db)?;
                }
                Ok(())
            }
            TreeObject::File { hash, .. } | TreeObject::Schema { hash, .. } => {
                // log::debug!("adding leaf {:?} to db", node);
                tree_db::put_tree_object(db, hash, &node)?;
                // We're at a leaf node, so we're done
                Ok(())
            }
        }
    }

    pub fn new_temp_print_tree_db(&self) -> Result<(), OxenError> {
        // Get the hash of this commit
        let commit_hash: String =
            path_db::get_entry(&self.dir_hashes_db, PathBuf::from(""))?.unwrap();

        // Get the root dir node (this hash)
        let root_dir_node: TreeObject =
            tree_db::get_tree_object(&self.dirs_db, commit_hash)?.unwrap();

        log::debug!(
            "\n\nPRINTING TREE DB FOR COMMIT WITH ID {:?} MESSAGE {:?}",
            self.commit.id,
            self.commit.message
        );
        log::debug!("\n\nnew merkle root dir node is: {:?}", root_dir_node);

        // Get the children of the root dir node
        let root_dir_children: &Vec<TreeObjectChild> = root_dir_node.children();
        for child in root_dir_children {
            self.r_temp_print_tree_db(child)?;
        }

        log::debug!("and here's the entries");
        let commit_reader = CommitEntryReader::new(&self.repository, &self.commit)?;
        let entries = commit_reader.list_entries()?;

        log::debug!(
            "\n\nPRINTING ENTRIES FOR COMMIT WITH ID {:?} MESSAGE {:?}",
            self.commit.id,
            self.commit.message
        );
        for entry in entries {
            log::debug!("entry is {:?}", entry);
        }

        Ok(())
    }

    pub fn r_temp_print_tree_db(&self, child_node: &TreeObjectChild) -> Result<(), OxenError> {
        // Get parent node
        let node: TreeObject = match child_node {
            TreeObjectChild::Dir { .. } => {
                tree_db::get_tree_object(&self.dirs_db, child_node.hash())?.unwrap()
            }
            TreeObjectChild::File { .. } => {
                tree_db::get_tree_object(&self.files_db, child_node.hash())?.unwrap()
            }
            TreeObjectChild::Schema { .. } => {
                tree_db::get_tree_object(&self.schemas_db, child_node.hash())?.unwrap()
            }
            TreeObjectChild::VNode { .. } => {
                tree_db::get_tree_object(&self.vnodes_db, child_node.hash())?.unwrap()
            }
        };

        log::debug!("\n\nnew merkle node is: {:?}\n", node);

        match node {
            TreeObject::Dir { children, .. } => {
                for child in children {
                    self.r_temp_print_tree_db(&child)?;
                }
                Ok(())
            }
            TreeObject::VNode { children, .. } => {
                for child in children {
                    self.r_temp_print_tree_db(&child)?;
                }
                Ok(())
            }
            _ => {
                // We're at a leaf node, so we're done
                Ok(())
            }
        }
    }

    pub fn new_temp_print_tree_db_all(&self) {
        for db in &[
            &self.files_db,
            &self.schemas_db,
            &self.dirs_db,
            &self.vnodes_db,
        ] {
            let iter = db.iterator(rocksdb::IteratorMode::Start);
            for item in iter {
                match item {
                    Ok((key_bytes, value_bytes)) => {
                        match String::from_utf8(key_bytes.to_vec()) {
                            Ok(key_str) => {
                                let key_path = PathBuf::from(key_str);

                                // Attempting to deserialize the value into TreeNode
                                let deserialized_value: Result<TreeObject, _> =
                                    serde_json::from_slice(&value_bytes);
                                match deserialized_value {
                                    Ok(tree_object) => {
                                        log::debug!(
                                            "\n\nnew tree_db entry: {:?} -> {:?}\n\n",
                                            key_path,
                                            tree_object
                                        );
                                    }
                                    Err(e) => {
                                        log::error!("new error deserializing value: {:?}", e);
                                    }
                                }
                            }
                            Err(_) => {
                                log::error!("tree_db Could not decode key {:?}", key_bytes);
                            }
                        }
                    }
                    Err(e) => {
                        log::error!("tree_db error: {:?}", e);
                    }
                }
            }
        }
    }

    fn commit_staged_entries_with_prog(&self, staged_data: &StagedData) -> Result<(), OxenError> {
        let size: u64 = unsafe { std::mem::transmute(staged_data.staged_files.len()) };
        if size == 0 {
            return Ok(());
        }
        let mut grouped = self.group_staged_files_to_dirs(&staged_data.staged_files);
        log::debug!(
            "commit_staged_entries_with_prog got groups {}",
            grouped.len()
        );

        for (dir, files) in grouped.iter_mut() {
            // Write entries per dir
            path_db::put(&self.dir_db, dir, &0)?;

            log::debug!(
                "commit_staged_entries_with_prog got files {} for dir {:?}",
                files.len(),
                dir
            );
        }

        let object_reader = ObjectDBReader::new(&self.repository)?;
        // Track dirs in commit
        for (_path, staged_dirs) in staged_data.staged_dirs.paths.iter() {
            for staged_dir in staged_dirs.iter() {
                log::debug!(
                    "commit_staged_entries_with_prog adding dir {:?} -> {:?}",
                    staged_dir.path,
                    staged_dir.status
                );
                if staged_dir.status == StagedEntryStatus::Removed {
                    let entry_reader = CommitDirEntryReader::new(
                        &self.repository,
                        &self.commit.id,
                        &staged_dir.path,
                        object_reader.clone(),
                    )?;
                    let num_entries = entry_reader.num_entries();
                    log::debug!(
                        "got num_entries {:?} for dir {:?}",
                        num_entries,
                        staged_dir.path
                    );
                    // if num_entries == 0 {
                    //     path_db::delete(&self.dir_db, &staged_dir.path)?;
                    //     continue;
                    // }
                }
                path_db::put(&self.dir_db, &staged_dir.path, &0)?;
            }
        }

        Ok(())
    }

    fn commit_staged_entry(
        &self,
        // working_dir is either the workspace.path or the repo.path
        working_dir: impl AsRef<Path>,
        commit: &Commit,
        // path is the file path relative to the working_dir
        path: &Path,
        entry: &StagedEntry,
    ) {
        match entry.status {
            StagedEntryStatus::Removed => {}
            StagedEntryStatus::Modified => {
                match self.add_staged_entry_to_db(working_dir, commit, path) {
                    Ok(_) => {}
                    Err(err) => {
                        let err = format!("Failed to commit MODIFIED file: {err}");
                        panic!("{}", err)
                    }
                }
            }
            StagedEntryStatus::Added => {
                match self.add_staged_entry_to_db(working_dir, commit, path) {
                    Ok(_) => {}
                    Err(err) => {
                        let err = format!("Failed to ADD file: {err}");
                        panic!("{}", err)
                    }
                }
            }
        }
    }

    fn group_staged_files_to_dirs_with_status(
        &self,
        // working_dir is either the workspace.path or the repo.path
        working_dir: impl AsRef<Path>,
        staged_data: &StagedData,
    ) -> Result<HashMap<PathBuf, Vec<TreeObjectChildWithStatus>>, OxenError> {
        let mut staged_entries_map: HashMap<PathBuf, Vec<TreeObjectChildWithStatus>> =
            HashMap::new();

        // Get parent dir for this staged file

        let bar = oxen_progress_bar(
            staged_data.staged_files.len() as u64,
            ProgressBarType::Counter,
        );

        // Collect staged FILES into a map of dir -> TreeChildWithStatus
        let working_dir = working_dir.as_ref();
        let results: Vec<(PathBuf, TreeObjectChildWithStatus)> = staged_data
            .staged_files
            .par_iter()
            .map(|(path, entry)| {
                // Backup to versions dir

                self.commit_staged_entry(working_dir, &self.commit, path, entry);

                let parent = path.parent().unwrap_or(Path::new("")).to_path_buf();
                // Add commit entry metadata to this file node
                let file_object = match entry.status {
                    StagedEntryStatus::Added | StagedEntryStatus::Modified => {
                        let full_path = working_dir.join(path);
                        let metadata = fs::metadata(&full_path).unwrap();
                        let mtime = FileTime::from_last_modification_time(&metadata);

                        // Re-hash in case modified after adding
                        let hash = util::hasher::hash_file_contents(&full_path).unwrap();

                        let file_res = TreeObject::File {
                            num_bytes: metadata.len(),
                            last_modified_seconds: mtime.unix_seconds(),
                            last_modified_nanoseconds: mtime.nanoseconds(),
                            hash,
                        };

                        // Put the full file object into the files objects db by hash
                        tree_db::put_tree_object(&self.files_db, file_res.hash(), &file_res)
                            .unwrap();
                        file_res
                    }
                    StagedEntryStatus::Removed => {
                        // Return a dummy entry with valid hash - only using this to remove the file from
                        // all its parents, does not need insertion into db
                        TreeObject::File {
                            num_bytes: 0,
                            last_modified_seconds: 0,
                            last_modified_nanoseconds: 0,
                            hash: entry.hash.clone(),
                        }
                    }
                };

                // Combine object with status so we know how to handle it in its parents later
                let file_child_with_status = TreeObjectChildWithStatus {
                    child: TreeObjectChild::File {
                        path: path.to_path_buf(),
                        hash: file_object.hash().to_string(),
                    },
                    status: entry.status.clone(),
                };
                bar.inc(1);
                (parent, file_child_with_status)
            })
            .collect();

        for (parent, file_child_with_status) in results {
            staged_entries_map
                .entry(parent)
                .or_default()
                .push(file_child_with_status);
        }
        bar.finish_and_clear();

        Ok(staged_entries_map)
    }

    fn group_staged_schemas_to_dirs_with_status(
        &self,
        mut staged_map: HashMap<PathBuf, Vec<TreeObjectChildWithStatus>>,
        staged_data: &StagedData,
    ) -> Result<HashMap<PathBuf, Vec<TreeObjectChildWithStatus>>, OxenError> {
        for (path, staged_schema) in staged_data.staged_schemas.iter() {
            let parent = path.parent().unwrap_or(Path::new("")).to_path_buf();
            log::debug!("parent dir for schema {:?} is {:?}", path, parent);

            let schema_child_with_status =
                TreeObjectChildWithStatus::from_staged_schema(path.to_path_buf(), staged_schema);

            let schema_object = TreeObject::Schema {
                hash: staged_schema.schema.hash.clone(),
                num_bytes: staged_schema.schema.num_bytes(),
            };

            log::debug!("putting schema {:?} into schemas_db", schema_object);
            tree_db::put_tree_object(&self.schemas_db, schema_object.hash(), &schema_object)?;
            staged_map
                .entry(parent)
                .or_default()
                .push(schema_child_with_status);
        }
        log::debug!("...giving us schema staged map {:#?}", staged_map);
        Ok(staged_map)
    }

    fn group_staged_dirs_to_dirs_with_status(
        &self,
        mut staged_map: HashMap<PathBuf, Vec<TreeObjectChildWithStatus>>,
        staged_data: &StagedData,
    ) -> Result<HashMap<PathBuf, Vec<TreeObjectChildWithStatus>>, OxenError> {
        for (_path, staged_dirs) in staged_data.staged_dirs.paths.iter() {
            for dir_stats in staged_dirs.iter() {
                let parent = dir_stats
                    .path
                    .parent()
                    .unwrap_or(Path::new(""))
                    .to_path_buf();
                let dir_child_with_status = TreeObjectChildWithStatus::from_staged_dir(dir_stats);
                staged_map
                    .entry(parent)
                    .or_default()
                    .push(dir_child_with_status);
            }
        }

        Ok(staged_map)
    }

    fn get_affected_vnodes(
        &self,
        new_dir_children: &Vec<TreeObjectChildWithStatus>,
    ) -> Result<HashMap<String, Vec<TreeObjectChildWithStatus>>, OxenError> {
        // For each new or modified child in this dir, associate it with its parent vnode
        // by hashing its path and getting the hash prefix.
        let mut affected_vnodes: HashMap<String, Vec<TreeObjectChildWithStatus>> = HashMap::new();

        for child_with_status in new_dir_children {
            // If we have a dir, we need to get the updated hash for it
            // which we've previously saved in the dir_hashes_db since this operates bottom-up

            // We can't do this for removed dirs since they're not reinserted into the dir dbs map
            let child_object = match &child_with_status.child {
                TreeObjectChild::Dir { path, .. } => {
                    if child_with_status.status != StagedEntryStatus::Removed {
                        log::info!("get_affected_vnodes child_with_status.status != StagedEntryStatus::Removed: {:?}", path);
                        let Some(dir_hash) = path_db::get_entry(&self.dir_hashes_db, path)? else {
                            let db_path = CommitEntryWriter::commit_dir_hash_db(
                                &self.repository.path,
                                &self.commit.id,
                            );
                            log::error!(
                                "get_affected_vnodes path_db::get_entry failed for path: {:?}",
                                db_path
                            );
                            return Err(OxenError::basic_str("Failed to get dir hash"));
                        };
                        TreeObjectChild::Dir {
                            path: path.clone(),
                            hash: dir_hash,
                        }
                    } else {
                        child_with_status.child.clone()
                    }
                }
                _ => child_with_status.child.clone(),
            };

            let cpath = child_object.path().to_str().unwrap().replace('\\', "/");
            let path_hash = util::hasher::hash_path(cpath);
            let prefix = path_hash[0..2].to_string();

            let updated_child_with_status = TreeObjectChildWithStatus {
                child: child_object,
                status: child_with_status.status.clone(),
            };

            affected_vnodes
                .entry(prefix)
                .or_default()
                .push(updated_child_with_status);
        }

        Ok(affected_vnodes)
    }
    pub fn set_file_timestamps(
        repo: &LocalRepository,
        path: &Path,
        entry: &CommitEntry,
        files_db: &DBWithThreadMode<MultiThreaded>,
    ) -> Result<(), OxenError> {
        // Update timestamps
        let file_entry: Option<TreeObject> =
            tree_db::get_tree_object(files_db, entry.hash.clone())?;

        // Update the local modified timestamps
        let working_path = repo.path.join(path);
        let metadata = util::fs::metadata(working_path).unwrap();
        let mtime = FileTime::from_last_modification_time(&metadata);

        match file_entry {
            Some(entry) => match entry {
                TreeObject::File {
                    hash,
                    num_bytes,
                    last_modified_seconds: _,
                    last_modified_nanoseconds: _,
                } => {
                    let updated_entry = TreeObject::File {
                        hash: hash.clone(),
                        num_bytes,
                        last_modified_seconds: mtime.unix_seconds(),
                        last_modified_nanoseconds: mtime.nanoseconds(),
                    };
                    tree_db::put_tree_object(files_db, hash, &updated_entry)?;
                }
                _ => {
                    log::error!("Attempting to set timestamps for invalid entry type");
                }
            },
            None => {
                log::error!(
                    "Could not find file for setting timestamps: {:?}",
                    entry.path
                );
            }
        }

        Ok(())
    }
}

#[cfg(test)]
mod tests {
    use crate::command;
    use crate::core::index::CommitEntryReader;
    use crate::error::OxenError;
    use crate::test;
    use std::path::PathBuf;

    #[tokio::test]
    async fn test_merkle_two_files_same_hash() -> Result<(), OxenError> {
        test::run_empty_local_repo_test_async(|local_repo| async move {
            let p1 = "hi.txt";
            let p2 = "bye.txt";
            let path_1 = local_repo.path.join(p1);
            let path_2 = local_repo.path.join(p2);

            let common_contents = "the same file";

            test::write_txt_file_to_path(&path_1, common_contents)?;
            test::write_txt_file_to_path(&path_2, common_contents)?;

            command::add(&local_repo, &path_1)?;
            command::add(&local_repo, &path_2)?;

            let status = command::status(&local_repo)?;

            log::debug!("staged files here are {:?}", status.staged_files);

            assert_eq!(status.staged_files.len(), 2);

            assert!(status.staged_files.contains_key(&PathBuf::from(p1)));
            assert!(status.staged_files.contains_key(&PathBuf::from(p2)));

            let commit = command::commit(&local_repo, "add two files")?;

            let commit_entry_reader = CommitEntryReader::new(&local_repo, &commit)?;

            // List all the files
            let _files = commit_entry_reader.list_entries()?;

            assert!(commit_entry_reader.has_file(&PathBuf::from(p1)));
            assert!(commit_entry_reader.has_file(&PathBuf::from(p2)));

            Ok(())
        })
        .await
    }
}<|MERGE_RESOLUTION|>--- conflicted
+++ resolved
@@ -245,21 +245,12 @@
         working_dir: impl AsRef<Path>,
         commit_entry: CommitEntry,
     ) -> Result<(), OxenError> {
-<<<<<<< HEAD
-        let _entry = self.backup_file_to_versions_dir(origin_path, commit_entry)?;
+        let _entry = self.backup_file_to_versions_dir(working_dir, commit_entry)?;
         // log::debug!(
         //     "add_commit_entry with hash {:?} -> {}",
         //     entry.path,
         //     entry.hash
         // );
-=======
-        let entry = self.backup_file_to_versions_dir(working_dir, commit_entry)?;
-        log::debug!(
-            "add_commit_entry with hash {:?} -> {}",
-            entry.path,
-            entry.hash
-        );
->>>>>>> 6587163a
 
         Ok(())
     }
