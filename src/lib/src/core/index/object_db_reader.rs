--- conflicted
+++ resolved
@@ -1,12 +1,6 @@
 use crate::constants::{self};
-<<<<<<< HEAD
-use crate::core::db::tree_db::{TreeObject, TreeObjectChild};
-use crate::core::db::{self, path_db, tree_db};
-=======
-use crate::core::db;
-use crate::core::db::key_val::tree_db;
 use crate::core::db::key_val::tree_db::{TreeObject, TreeObjectChild};
->>>>>>> 845dee49
+use crate::core::db::{self, key_val::path_db, key_val::tree_db};
 
 use crate::error::OxenError;
 
@@ -75,7 +69,7 @@
 
         log::debug!("ObjectDBReader::new_from_path: {:?}", path);
 
-        let opts = db::opts::default();
+        let opts = db::key_val::opts::default();
         for path in &[
             &files_db_path,
             &schemas_db_path,
@@ -91,11 +85,6 @@
             }
         }
 
-<<<<<<< HEAD
-=======
-        let opts = db::key_val::opts::default();
-
->>>>>>> 845dee49
         Ok(Arc::new(ObjectDBReader {
             commit_id: commit_id.as_ref().to_string(),
             files_db: DBWithThreadMode::open_for_read_only(
