//! EntryIndexer is responsible for pushing, pulling and syncing commit entries
//!

use indicatif::ProgressBar;
use jwalk::WalkDirGeneric;
use rayon::prelude::*;
use rocksdb::{DBWithThreadMode, MultiThreaded};
use std::collections::HashSet;

use std::path::{Path, PathBuf};
use std::sync::Arc;

use crate::constants::{self, DEFAULT_REMOTE_NAME, HISTORY_DIR};
use crate::core::db;
use crate::core::index::pusher::UnsyncedCommitEntries;
use crate::core::index::{self, puller, versioner, Merger, ObjectDBReader, Stager};
use crate::core::index::{CommitDirEntryReader, CommitEntryReader, RefWriter};
use crate::error::OxenError;
use crate::model::entry::commit_entry::{Entry, SchemaEntry};
use crate::model::{
    Branch, Commit, CommitEntry, LocalRepository, RemoteBranch, RemoteRepository, StagedData,
};
use crate::opts::PullOpts;
use crate::util::progress_bar::{oxen_progress_bar, spinner_with_msg, ProgressBarType};
use crate::util::{self, concurrency};
use crate::view::repository::RepositoryDataTypesView;
use crate::{api, current_function};

use super::{pusher, CommitEntryWriter, CommitReader, SchemaReader};

pub struct EntryIndexer {
    pub repository: LocalRepository,
}

impl EntryIndexer {
    pub fn new(repository: &LocalRepository) -> Result<EntryIndexer, OxenError> {
        Ok(EntryIndexer {
            repository: repository.clone(),
        })
    }

    pub async fn push(&self, src: Branch, dst: RemoteBranch) -> Result<Branch, OxenError> {
        pusher::push(&self.repository, src, dst).await
    }

    pub async fn pull(&self, rb: &RemoteBranch, mut opts: PullOpts) -> Result<(), OxenError> {
        println!("🐂 Oxen pull {} {}", rb.remote, rb.branch);

        let remote = self
            .repository
            .get_remote(&rb.remote)
            .ok_or(OxenError::remote_not_set(&rb.remote))?;

        let remote_data_view =
            match api::remote::repositories::get_repo_data_by_remote(&remote).await {
                Ok(Some(repo)) => repo,
                Ok(None) => return Err(OxenError::remote_repo_not_found(&remote.url)),
                Err(err) => return Err(err),
            };

        // > 0 is a hack because only hub returns size right now, so just don't print for pure open source
        if remote_data_view.size > 0 && remote_data_view.total_files() > 0 {
            println!(
                "{} ({}) contains {} files",
                remote_data_view.name,
                bytesize::ByteSize::b(remote_data_view.size),
                remote_data_view.total_files()
            );

            println!(
                "\n  {}\n",
                RepositoryDataTypesView::data_types_str(&remote_data_view.data_types)
            );
        }

        let remote_repo = RemoteRepository::from_data_view(&remote_data_view, &remote);

        // original head commit, only applies to pulling commits after initial clone
        let maybe_head_commit = api::local::commits::head_commit(&self.repository);

        let head_commit = if let Ok(commit) = maybe_head_commit {
            Some(commit)
        } else {
            None
        };

        // For pulling after the initial clone, save status to avoid overwriting local untracked changes
        let mut status = StagedData::empty();

        // TODO: revisit after updating shallow clone
        if head_commit.is_some() && !self.repository.is_shallow_clone() {
            let stager = Stager::new(&self.repository)?;
            status = stager.status(&CommitEntryReader::new(
                &self.repository,
                &head_commit.clone().unwrap(),
            )?)?
        };

        // If our local branch is currently completely synced (from a clone or pull --all), we should
        // override the opts and pull all commits
        if let Some(ref commit) = head_commit {
            if api::local::commits::commit_history_is_complete(&self.repository, commit) {
                opts.should_pull_all = true;
            }
        }

        let mut commit = if opts.should_pull_all {
            self.pull_all(&remote_repo, rb, opts.should_update_head)
                .await?
        } else {
            self.pull_one(&remote_repo, rb, opts.should_update_head)
                .await?
        };

        // TODO Do we add a flag for if this pull is a merge somehow...?
        // If the branches have diverged, we need to merge the commit into the base

        if let Some(ref head_commit) = head_commit {
            if head_commit.id != commit.id {
                let merger = Merger::new(&self.repository)?;
                if let Some(merge_commit) = merger.merge_commit_into_base(&commit, head_commit)? {
                    commit = merge_commit;
                }
            }
        }

        // Mark the new commit (merged or pulled) as synced
        index::commit_sync_status::mark_commit_as_synced(&self.repository, &commit)?;

        // Cleanup files that shouldn't be there
        // TODO: Revisit after revising shallow logic
        if !&self.repository.is_shallow_clone() {
            self.cleanup_removed_entries(&commit, status)?;
        }

        log::debug!(
            "pull complete ✅ for commit {} -> '{}'",
            commit.id,
            commit.message
        );

        Ok(())
    }

    pub async fn pull_commit(&self, commit: &Commit) -> Result<(), OxenError> {
        // Get the remote, TODO: make this configurable
        let remote = self
            .repository
            .get_remote(DEFAULT_REMOTE_NAME)
            .ok_or(OxenError::remote_not_set(DEFAULT_REMOTE_NAME))?;
        let remote_repo = match api::remote::repositories::get_by_remote(&remote).await {
            Ok(Some(repo)) => repo,
            Ok(None) => return Err(OxenError::remote_repo_not_found(&remote.url)),
            Err(err) => return Err(err),
        };

        self.pull_commit_entries_db(&remote_repo, commit).await?;
        let commit_vec = vec![commit.clone()];
        self.pull_tree_objects_for_commits(&remote_repo, &commit_vec)
            .await?;
        self.pull_all_entries_for_commit(&remote_repo, commit)
            .await?;

        Ok(())
    }

    async fn pull_all(
        &self,
        remote_repo: &RemoteRepository,
        rb: &RemoteBranch,
        should_update_head: bool,
    ) -> Result<Commit, OxenError> {
        log::debug!("pulling all");
        let new_head = match self.pull_all_commit_objects(remote_repo, rb).await {
            Ok(Some(commit)) => {
                log::debug!("pull_result: {} -> {}", commit.id, commit.message);
                // Make sure this branch points to this commit
                self.set_branch_name_for_commit(&rb.branch, &commit, should_update_head)?;
                commit
            }
            Ok(None) => api::local::commits::head_commit(&self.repository)?,
            Err(err) => {
                // if no commit objects, means repo is empty, so instantiate the local repo
                log::error!("pull_all error: {}", err);
                eprintln!("warning: You appear to have cloned an empty repository. Initializing with an empty commit.");
                api::local::commits::commit_with_no_files(
                    &self.repository,
                    constants::INITIAL_COMMIT_MSG,
                )?
            }
        };

        // Get entries between here and new head, get entries for any missing
        let commits = api::local::commits::list_from(&self.repository, &new_head.id)?;
        let commits = commits.into_iter().rev().collect::<Vec<Commit>>();

        let mut unsynced_entry_commits: Vec<Commit> = Vec::new();
        log::debug!("checking if {} commits are synced", commits.len());
        for c in &commits {
            if !index::commit_sync_status::commit_is_synced(&self.repository, c) {
                unsynced_entry_commits.push(c.clone());
            }
        }

        for commit in &unsynced_entry_commits {
            log::debug!("unsynced_entry_commits: {:#?}", commit);
        }

        self.pull_tree_objects_for_commits(remote_repo, &unsynced_entry_commits)
            .await?;

        log::debug!("about to pull entries for commits");
        // Download all files to versions dir
        self.pull_entries_for_commits(remote_repo, unsynced_entry_commits)
            .await?;

        // Mark commits as synced for future pulls
        for commit in commits {
            index::commit_sync_status::mark_commit_as_synced(&self.repository, &commit)?;
        }

        Ok(new_head)
    }

    async fn pull_one(
        &self,
        remote_repo: &RemoteRepository,
        rb: &RemoteBranch,
        should_update_head: bool,
    ) -> Result<Commit, OxenError> {
        match self
            .pull_most_recent_commit_object(remote_repo, rb, should_update_head)
            .await
        {
            Ok(Some(commit)) => {
                log::debug!("pull_result: {} -> {}", commit.id, commit.message);
                self.pull_all_entries_for_commit(remote_repo, &commit)
                    .await?;
                // Mark commit complete
                index::commit_sync_status::mark_commit_as_synced(&self.repository, &commit)?;
                Ok(commit)
            }
            Ok(None) => api::local::commits::head_commit(&self.repository),
            Err(err) => {
                // if no commit objects, means repo is empty, so instantiate the local repo
                log::debug!("pull_one empty repo: {}", err);
                eprintln!("warning: You appear to have cloned an empty repository. Initializing with an empty commit.");
                api::local::commits::commit_with_no_files(
                    &self.repository,
                    constants::INITIAL_COMMIT_MSG,
                )
            }
        }
    }

    pub async fn pull_all_entries_for_commit(
        &self,
        remote_repo: &RemoteRepository,
        commit: &Commit,
    ) -> Result<(), OxenError> {
        log::debug!(
            "pull_all_entries_for_commit for commit: {} -> {}",
            commit.id,
            commit.message
        );
        let limit: usize = 0; // zero means pull all
        self.pull_entries_for_commit(remote_repo, commit.clone(), limit)
            .await?;
        log::debug!(
            "DONE! pull_all_entries_for_commit for commit: {} -> {}",
            commit.id,
            commit.message
        );
        Ok(())
    }

    pub async fn pull_most_recent_commit_object(
        &self,
        remote_repo: &RemoteRepository,
        rb: &RemoteBranch,
        should_update_head: bool,
    ) -> Result<Option<Commit>, OxenError> {
        let remote_branch_err = format!("Remote branch not found: {}", rb.branch);
        let remote_branch = api::remote::branches::get_by_name(remote_repo, &rb.branch)
            .await?
            .ok_or_else(|| OxenError::basic_str(&remote_branch_err))?;

        // Download the commits db
        println!("Fetching commits for {}", rb.branch);
        api::remote::commits::download_commits_db_to_repo(&self.repository, remote_repo).await?;

        match api::remote::commits::get_by_id(remote_repo, &remote_branch.commit_id).await {
            Ok(Some(commit)) => {
                log::debug!(
                    "Oxen pull got remote commit: {} -> '{}'",
                    commit.id,
                    commit.message
                );

                // Make sure this branch points to this commit
                self.set_branch_name_for_commit(&rb.branch, &commit, should_update_head)?;

                let commits_vec = vec![commit.clone()];
                self.pull_tree_objects_for_commits(remote_repo, &commits_vec)
                    .await?;

                // Sync the commit entries objects
                self.pull_commit_entries_db(remote_repo, &commit).await?;

                log::debug!(
                    "pull_commit_object DONE {} -> '{}'",
                    commit.id,
                    commit.message
                );
                return Ok(Some(commit));
            }
            Ok(None) => {
                println!("Everything up to date.");
            }
            Err(err) => {
                log::warn!(
                    "pull_most_recent_commit_object could not get remote commit: {}",
                    err
                );
            }
        }

        Ok(None)
    }

    pub async fn pull_all_commit_objects(
        &self,
        remote_repo: &RemoteRepository,
        rb: &RemoteBranch,
    ) -> Result<Option<Commit>, OxenError> {
        let remote_branch_err = format!("Remote branch not found: {}", rb.branch);
        let remote_branch = api::remote::branches::get_by_name(remote_repo, &rb.branch)
            .await?
            .ok_or_else(|| OxenError::basic_str(&remote_branch_err))?;

        // Download full commits db
        let spinner = spinner_with_msg("🐂 Downloading commits db from remote...".to_string());

        api::remote::commits::download_commits_db_to_repo(&self.repository, remote_repo).await?;

        spinner.finish_and_clear();
        // list all the remote commits on a branch, so we know how many we have to pull
        let remote_commits =
            api::remote::commits::list_commit_history(remote_repo, &remote_branch.commit_id)
                .await?;

        let mut missing_commits = Vec::new();
        for remote_commit in remote_commits {
            if !(api::local::commits::commit_history_db_exists(&self.repository, &remote_commit)?) {
                // log::debug!("Missing commit {}", remote_commit.id);
                missing_commits.push(remote_commit);
            } else {
                // log::debug!("Already have commit {}", remote_commit.id);
            }
        }

        let total_missing = missing_commits.len();
        if total_missing == 0 {
            // Nothing to do
            return Ok(None);
        }
        println!("🐂 Syncing databases for {} commits...", total_missing);

        // Download the missing commit objects
        let progress_bar = oxen_progress_bar(total_missing as u64, ProgressBarType::Counter);
        match api::remote::commits::get_by_id(remote_repo, &remote_branch.commit_id).await {
            Ok(Some(commit)) => {
                log::debug!(
                    "Oxen pull got remote commit: {} -> '{}'",
                    commit.id,
                    commit.message
                );

                // Sync the commit objects
                self.pull_missing_commit_objects(remote_repo, missing_commits, &progress_bar)
                    .await?;
                log::debug!(
                    "pull_all_commit_objects DONE {} -> '{}'",
                    commit.id,
                    commit.message
                );
                return Ok(Some(commit));
            }
            Ok(None) => {
                log::debug!("pull_all_commit_objects commit does not exist");
            }
            Err(err) => {
                log::warn!(
                    "pull_all_commit_objects could not get remote commit: {}",
                    err
                );
            }
        }
        progress_bar.finish_and_clear();
        Ok(None)
    }

    fn set_branch_name_for_commit(
        &self,
        name: &str,
        commit: &Commit,
        set_head: bool,
    ) -> Result<(), OxenError> {
        let ref_writer = RefWriter::new(&self.repository)?;
        if set_head {
            // Make sure head is pointing to that branch
            ref_writer.set_head(name);
        }
        ref_writer.set_branch_commit_id(name, &commit.id)
    }

    /// Just pull the commit db and history dbs that are missing (not the entries)
    async fn pull_missing_commit_objects(
        &self,
        remote_repository: &RemoteRepository,
        commits: Vec<Commit>,
        bar: &Arc<ProgressBar>,
    ) -> Result<(), OxenError> {
        // TODO: these async task queues are gnarly...abstract away
        use tokio::time::{sleep, Duration};
        type PieceOfWork = (LocalRepository, RemoteRepository, Commit, Arc<ProgressBar>);
        type TaskQueue = deadqueue::limited::Queue<PieceOfWork>;
        type FinishedTaskQueue = deadqueue::limited::Queue<bool>;

        let total_missing = commits.len();
        log::debug!("Chunking and sending {} larger files", total_missing);
        let commits: Vec<PieceOfWork> = commits
            .iter()
            .map(|c| {
                (
                    self.repository.to_owned(),
                    remote_repository.to_owned(),
                    c.to_owned(),
                    bar.to_owned(),
                )
            })
            .collect();

        let queue = Arc::new(TaskQueue::new(total_missing));
        let finished_queue = Arc::new(FinishedTaskQueue::new(total_missing));
        for commit in commits.iter() {
            queue.try_push(commit.to_owned()).unwrap();
            finished_queue.try_push(false).unwrap();
        }

        let worker_count = concurrency::num_threads_for_items(total_missing);
        log::debug!(
            "worker_count {} total_missing {}",
            worker_count,
            total_missing
        );

        for worker in 0..worker_count {
            let queue = queue.clone();
            let finished_queue = finished_queue.clone();
            tokio::spawn(async move {
                loop {
                    let (repository, remote_repo, commit, bar) = queue.pop().await;
                    log::debug!("worker[{}] processing task...", worker);

                    // See if we have the DB pulled
                    let commit_db_dir = util::fs::oxen_hidden_dir(&repository.path)
                        .join(HISTORY_DIR)
                        .join(commit.id.clone());
                    if !commit_db_dir.exists() {
                        // We don't have db locally, so pull it
                        log::debug!("commit db for {} not found, pull from remote", commit.id);

                        // Pulls dbs and commit object
                        match api::remote::commits::download_commit_entries_db_to_repo(
                            &repository,
                            &remote_repo,
                            &commit.id,
                        )
                        .await
                        {
                            Ok(_) => {
                                log::debug!("commit db for {} downloaded", commit.id);
                                bar.inc(1);
                            }
                            Err(err) => {
                                log::debug!("commit db for {} failed: {}", commit.id, err);
                            }
                        }
                    } else {
                        // else we are synced
                        log::debug!("commit db for {} already downloaded", commit.id);
                    }

                    finished_queue.pop().await;
                }
            });
        }

        while finished_queue.len() > 0 {
            // log::debug!("Before waiting for {} workers to finish...", queue.len());
            sleep(Duration::from_secs(1)).await;
        }
        log::debug!("All commit db downloads tasks done. :-)");

        Ok(())
    }

    async fn pull_commit_entries_db(
        &self,
        remote_repo: &RemoteRepository,
        commit: &Commit,
    ) -> Result<(), OxenError> {
        log::debug!("pull_commit_entries_db {} `{}`", commit.id, commit.message);

        // Download the specific commit_db that holds all the entries
        api::remote::commits::download_commit_entries_db_to_repo(
            &self.repository,
            remote_repo,
            &commit.id,
        )
        .await?;
        Ok(())
    }

    // For unit testing a half synced commit
    pub async fn pull_entries_for_commit_with_limit(
        &self,
        remote_repo: &RemoteRepository,
        commit: &Commit,
        limit: usize,
    ) -> Result<(), OxenError> {
        self.pull_commit_entries_db(remote_repo, commit).await?;
        self.pull_entries_for_commit(remote_repo, commit.clone(), limit)
            .await
    }

    fn read_pulled_commit_entries(
        &self,
        commit: &Commit,
        mut limit: usize,
    ) -> Result<Vec<CommitEntry>, OxenError> {
        let commit_reader = CommitEntryReader::new(&self.repository, commit)?;
        let entries = commit_reader.list_entries()?;
        log::debug!(
            "{} limit {} entries.len() {}",
            current_function!(),
            limit,
            entries.len()
        );
        if limit == 0 {
            limit = entries.len();
        }

        if limit > entries.len() {
            limit = entries.len();
        }
        Ok(entries[0..limit].to_vec())
    }

    fn read_pulled_schema_entries(
        &self,
        commit: &Commit,
        mut limit: usize,
    ) -> Result<Vec<SchemaEntry>, OxenError> {
        let schema_reader = SchemaReader::new(&self.repository, &commit.id)?;
        let schemas = schema_reader.list_schema_entries()?;

        if limit == 0 {
            limit = schemas.len();
        }
        if limit > schemas.len() {
            limit = schemas.len();
        }
        Ok(schemas[0..limit].to_vec())
    }

    pub async fn pull_tree_objects_for_commits(
        &self,
        remote_repo: &RemoteRepository,
        commits: &[Commit],
    ) -> Result<(), OxenError> {
        log::debug!("🐂 pulling tree objects for {:?} commits", commits.len());
        if commits.is_empty() {
            return Ok(()); // nothing to do, pulling anyway causes objects db errors
        }
        api::remote::commits::download_objects_db_to_repo(&self.repository, remote_repo).await?;
        Ok(())
    }
    pub async fn pull_entries_for_commits(
        &self,
        remote_repo: &RemoteRepository,
        commits: Vec<Commit>,
    ) -> Result<(), OxenError> {
        log::debug!("🐂 pulling entries for {:?} commits", commits.len());

        // Initialize a commitreader on the local repo
        let commit_reader = CommitReader::new(&self.repository)?;

        let mut unsynced_entries: Vec<UnsyncedCommitEntries> = Vec::new();

        log::debug!("gathering entries");
        for commit in &commits {
            for parent_id in &commit.parent_ids {
                let local_parent = commit_reader
                    .get_commit_by_id(parent_id)?
                    .ok_or_else(|| OxenError::local_parent_link_broken(&commit.id))?;

                let entries = api::local::entries::read_unsynced_entries(
                    &self.repository,
                    &local_parent,
                    commit,
                )?;

                log::debug!("about to read unsynced schemas for commit {}", commit.id);

                let schemas = api::local::entries::read_unsynced_schemas(
                    &self.repository,
                    &local_parent,
                    commit,
                )?;

                log::debug!("read unsynced schemas for commit {}", commit.id);

                // Collec these both together as Entry
                let mut entries: Vec<Entry> = entries.into_iter().map(Entry::from).collect();
                entries.extend(schemas.into_iter().map(Entry::from));

                unsynced_entries.push(UnsyncedCommitEntries {
                    commit: commit.clone(),
                    entries,
                });
            }
        }

        log::debug!("gathered entries");

        // Pull flattened entries
        // Flatten unsynced_entries
        let mut all_entries: Vec<Entry> = Vec::new();
        for commit_with_entries in &unsynced_entries {
            all_entries.extend(commit_with_entries.entries.clone());
        }

        // Only pull entries with unique hashes to save storage and data transfer for duplicate and/or moved files.
        let mut seen_entries: HashSet<String> = HashSet::new();
        all_entries.retain(|entry| {
            let key = format!("{}{}", entry.hash(), entry.extension());
            seen_entries.insert(key)
        });

        log::debug!("about to pull the entires to the versions dir");
        puller::pull_entries_to_versions_dir(
            remote_repo,
            &all_entries,
            &self.repository.path,
            &|| log::debug!("Pulled entries to versions dir."),
        )
        .await?;

        // Get full length of all entries arrays in unsynced_entries
        let mut entries_to_unpack: usize = 0;
        for commit_with_entries in &unsynced_entries {
            entries_to_unpack += commit_with_entries.entries.len();
        }

        let bar = oxen_progress_bar(entries_to_unpack as u64, ProgressBarType::Counter);

        println!("🐂 Unpacking files...");
        for commit_with_entries in unsynced_entries {
            self.unpack_version_files_to_working_dir(
                &commit_with_entries.commit,
                &commit_with_entries.entries,
                &bar,
            )?;
            self.pull_complete(&commit_with_entries.commit).unwrap();
        }

        Ok(())
    }

    pub async fn pull_entries_for_commit(
        &self,
        remote_repo: &RemoteRepository,
        commit: Commit,
        limit: usize,
    ) -> Result<(), OxenError> {
        log::debug!(
            "🐂 pull_entries_for_commit_id commit {} -> '{}'",
            commit.id,
            commit.message
        );

        if index::commit_sync_status::commit_is_synced(&self.repository, &commit) {
            log::debug!(
                "🐂 commit {} -> '{}' is already synced",
                commit.id,
                commit.message
            );
            return Ok(());
        }

        let entries = self.read_pulled_commit_entries(&commit, limit)?;
        log::debug!(
            "🐂 pull_entries_for_commit_id commit_id {} limit {} entries.len() {}",
            commit.id,
            limit,
            entries.len()
        );

        let schema_entries = self.read_pulled_schema_entries(&commit, limit)?;
        let mut entries: Vec<Entry> = entries.into_iter().map(Entry::from).collect();
        entries.extend(schema_entries.into_iter().map(Entry::from));

        let n_entries_to_pull = entries.len();
        log::debug!("got {} entries to pull", n_entries_to_pull);

        // PUll all the entries to the versions dir and then hydrate them into the working dir
        puller::pull_entries_to_versions_dir(remote_repo, &entries, &self.repository.path, &|| {
            log::debug!("Pulled entries to versions dir.")
        })
        .await?;

        let entries_to_unpack = entries.len();

        let bar = oxen_progress_bar(entries_to_unpack as u64, ProgressBarType::Counter);

        println!("🐂 Unpacking files...");
        self.unpack_version_files_to_working_dir(&commit, &entries, &bar)?;

        if limit == 0 {
            self.pull_complete(&commit).unwrap();
        }

        Ok(())
    }

    pub fn unpack_version_files_to_working_dir(
        &self,
        _commit: &Commit,
        entries: &[Entry],
        bar: &Arc<ProgressBar>,
    ) -> Result<(), OxenError> {
        // TODO: Don't need to group anymore
        let dir_entries = api::local::entries::group_entries_to_parent_dirs(entries);
        let opts = db::opts::default();
        let files_db = CommitEntryWriter::files_db_dir(&self.repository);
        let files_db: DBWithThreadMode<MultiThreaded> =
            DBWithThreadMode::open(&opts, dunce::simplified(&files_db))?;

        dir_entries.par_iter().for_each(|(dir, entries)| {
            log::debug!(
                "unpack_version_files_to_working_dir unpacking dir {:?} with {} entries",
                dir,
                entries.len()
            );

            entries.par_iter().for_each(|entry| {
                let filepath = self.repository.path.join(entry.path());
<<<<<<< HEAD
                log::debug!(
                    "unpack_version_files_to_working_dir found filepath {:?}",
                    filepath
                );
                if versioner::should_unpack_entry(entry, &filepath) {
                    log::debug!(
                        "unpack_version_files_to_working_dir unpack! {:?}",
                        entry.path()
                    );
=======
                // log::debug!(
                //     "unpack_version_files_to_working_dir found filepath {:?}",
                //     filepath
                // );
                if versioner::should_unpack_entry(entry, &filepath) {
                    // log::debug!(
                    //     "unpack_version_files_to_working_dir unpack! {:?}",
                    //     entry.path()
                    // );
>>>>>>> 3498d87f
                    let version_path = util::fs::version_path_for_entry(&self.repository, entry);
                    match util::fs::copy_mkdir(version_path, &filepath) {
                        Ok(_) => {}
                        Err(err) => {
                            log::error!("pull_entries_for_commit unpack error: {}", err);
                        }
                    }
                } else {
                    log::debug!(
                        "unpack_version_files_to_working_dir do not unpack :( {:?}",
                        entry.path()
                    );
                }

                if let Entry::CommitEntry(file) = entry {
                    CommitEntryWriter::set_file_timestamps(
                        &self.repository,
                        &file.path,
                        file,
                        &files_db,
                    )
                    .unwrap();
                }
                bar.inc(1);
            });
        });

        Ok(())
    }

    fn pull_complete(&self, commit: &Commit) -> Result<(), OxenError> {
        // This is so that we know when we switch commits that we don't need to pull versions again
        index::commit_sync_status::mark_commit_as_synced(&self.repository, commit)?;

        // When we successfully pull the data, the repo is no longer shallow
        self.repository.write_is_shallow(false)?;

        Ok(())
    }

    fn cleanup_removed_entries(
        &self,
        commit: &Commit,
        status: StagedData,
    ) -> Result<(), OxenError> {
        log::debug!("CLEANUP_REMOVED_ENTRIES commit {}", commit);
        let untracked_files: HashSet<PathBuf> = status.untracked_files.into_iter().collect();
        let untracked_dirs: HashSet<PathBuf> = status
            .untracked_dirs
            .iter()
            .map(|(path, _)| path.clone())
            .collect();
        log::debug!("untracked_files {:?}", untracked_files);
        log::debug!("untracked_dirs {:?}", untracked_dirs);
        // Get status to avoid removing untracked files
        let repository = self.repository.clone();
        let commit = commit.clone();
        let commit_reader = CommitEntryReader::new(&repository, &commit)?;

        let object_reader = ObjectDBReader::new(&repository)?;

        for dir_entry_result in WalkDirGeneric::<((), Option<bool>)>::new(&self.repository.path)
            .skip_hidden(true)
            .process_read_dir(move |_, parent, _, dir_entry_results| {
                log::debug!(
                    "cleanup_removed_entries checking parent dir {:?} for repo {:?}",
                    parent,
                    repository.path
                );

                let parent = util::fs::path_relative_to_dir(parent, &repository.path).unwrap();

                log::debug!(
                    "cleanup_removed_entries got parent dir {:?} for commit {} -> '{}'",
                    parent,
                    commit.id,
                    commit.message
                );

                let commit_entry_reader = CommitDirEntryReader::new(
                    &repository,
                    &commit.id,
                    &parent,
                    object_reader.clone(),
                )
                .unwrap();

                log::debug!(
                    "cleanup_removed_entries got commit_entry_reader for commit {} -> '{}' dir_entry_results.len() {}",
                    commit.id,
                    commit.message,
                    dir_entry_results.len()
                );

                dir_entry_results
                    .par_iter_mut()
                    .for_each(|dir_entry_result| {
                        if let Ok(dir_entry) = dir_entry_result {
                            log::debug!(
                                "{} considering entry {:?}",
                                current_function!(),
                                dir_entry
                            );

                            let short_path =
                                util::fs::path_relative_to_dir(dir_entry.path(), &repository.path)
                                    .unwrap();

                            log::debug!(
                                "{} considering short path {:?}",
                                current_function!(),
                                short_path
                            );

                            if !dir_entry.file_type.is_dir() {
                                let path = short_path.file_name().unwrap().to_str().unwrap();
                                // If we don't have the file in the commit, remove it
                                // (unless it's in untracked files or parent in untracked dirs)

                                log::debug!(
                                    "{} considering file {:?} with untracked_files.len() {} untracked_dirs.contains({:?}) '{}'",
                                    current_function!(),
                                    path,
                                    untracked_files.len(),
                                    short_path,
                                    untracked_dirs.contains(&short_path)
                                );

                                let one = commit_entry_reader.has_file(path);
                                let two = untracked_files.contains(&short_path);
                                let three = util::fs::is_any_parent_in_set(&short_path, &untracked_dirs);
                                // log::debug!("one: {one} two: {two} three {three}");

                                if !one && !two && !three
                                {
                                    log::debug!(
                                        "{} commit reader does not have file {:?}",
                                        current_function!(),
                                        path
                                    );

                                    let full_path = repository.path.join(short_path);
                                    if util::fs::remove_file(full_path).is_ok() {
                                        dir_entry.client_state = Some(true);
                                    }
                                }
                            } else {
                                // is dir
                                // make sure we have the dir in the commit and it is a subdir (!= "")
                                // unless it or a parent is in untracked dirs
                                if !commit_reader.has_dir(&short_path)
                                    && short_path != Path::new("")
                                    && !untracked_dirs.contains(&short_path)
                                    && !util::fs::is_any_parent_in_set(&short_path, &untracked_dirs)
                                {
                                    log::debug!(
                                        "{} commit reader does not have dir {:?}",
                                        current_function!(),
                                        short_path
                                    );

                                    let full_path = repository.path.join(short_path);
                                    if full_path.exists()
                                        && util::fs::remove_dir_all(full_path).is_ok()
                                    {
                                        dir_entry.client_state = Some(true);
                                    }
                                }
                            }
                        }
                    })
            })
        {
            // log::debug!("cleanup_removed_entries : {:?}", dir_entry_result);
            match dir_entry_result {
                Ok(dir_entry) => {
                    if let Some(was_removed) = &dir_entry.client_state {
                        if !*was_removed {
                            log::debug!("Removed file {:?}", dir_entry)
                        }
                    }
                }
                Err(err) => {
                    log::error!("Could not remove file {}", err)
                }
            }
        }

        log::debug!("cleanup_removed_entries done!");

        Ok(())
    }
}

#[cfg(test)]
mod tests {
    use crate::api;
    use crate::command;
    use crate::constants;
    use crate::constants::DEFAULT_BRANCH_NAME;
    use crate::constants::DEFAULT_REMOTE_NAME;
    use crate::core::index::EntryIndexer;
    use crate::error::OxenError;
    use crate::model::RemoteBranch;

    use crate::opts::CloneOpts;
    use crate::opts::PullOpts;
    use crate::test;
    use crate::util;

    #[tokio::test]
    async fn test_indexer_pull_full_commit_history() -> Result<(), OxenError> {
        test::run_training_data_repo_test_fully_committed_async(|mut repo| async move {
            // Get the commits from the local repo to compare against later
            let og_commits = api::local::commits::list_all(&repo)?;

            // Set the proper remote
            let name = repo.dirname();
            let remote = test::repo_remote_url_from(&name);
            command::config::set_remote(&mut repo, constants::DEFAULT_REMOTE_NAME, &remote)?;

            // Create remote repo
            let remote_repo = test::create_remote_repo(&repo).await?;

            // Push it
            command::push(&repo).await?;

            test::run_empty_dir_test_async(|new_repo_dir| async move {
                let mut opts = CloneOpts::new(
                    remote_repo.remote.url.to_owned(),
                    new_repo_dir.join("new_repo"),
                );
                opts.shallow = true;

                let cloned_repo = command::clone(&opts).await?;
                let indexer = EntryIndexer::new(&cloned_repo)?;

                let rb = RemoteBranch {
                    remote: DEFAULT_REMOTE_NAME.to_owned(),
                    branch: DEFAULT_BRANCH_NAME.to_owned(),
                };

                // Pull all the commit objects
                indexer.pull_all_commit_objects(&remote_repo, &rb).await?;

                let pulled_commits = api::local::commits::list_all(&repo)?;
                assert_eq!(pulled_commits.len(), og_commits.len());

                Ok(new_repo_dir)
            })
            .await
        })
        .await
    }

    #[tokio::test]
    async fn test_indexer_partial_pull_then_full() -> Result<(), OxenError> {
        test::run_training_data_repo_test_fully_committed_async(|mut repo| async move {
            let og_num_files = util::fs::rcount_files_in_dir(&repo.path);

            // Set the proper remote
            let name = repo.dirname();
            let remote = test::repo_remote_url_from(&name);
            command::config::set_remote(&mut repo, constants::DEFAULT_REMOTE_NAME, &remote)?;

            // Create remote
            let remote_repo = test::create_remote_repo(&repo).await?;

            // Push it
            command::push(&repo).await?;

            test::run_empty_dir_test_async(|new_repo_dir| async move {
                let mut opts = CloneOpts::new(
                    remote_repo.remote.url.to_owned(),
                    new_repo_dir.join("new_repo"),
                );
                opts.shallow = true;

                let cloned_repo = command::clone(&opts).await?;
                let indexer = EntryIndexer::new(&cloned_repo)?;

                // Pull a part of the commit
                let commits = api::local::commits::list(&repo)?;
                let latest_commit = commits.first().unwrap();
                let page_size = 2;
                let limit = page_size;

                indexer
                    .pull_entries_for_commit_with_limit(&remote_repo, latest_commit, limit)
                    .await?;

                let num_files = util::fs::rcount_files_in_dir(&new_repo_dir);
                assert_eq!(num_files, limit);

                // try to pull the full thing again even though we have only partially pulled some
                log::debug!("second pull");
                let rb = RemoteBranch::default();
                indexer
                    .pull(
                        &rb,
                        PullOpts {
                            should_update_head: true,
                            should_pull_all: true,
                        },
                    )
                    .await?;

                log::debug!("second pull done");

                let num_files = util::fs::rcount_files_in_dir(&new_repo_dir);
                assert_eq!(og_num_files, num_files);

                Ok(new_repo_dir)
            })
            .await
        })
        .await
    }

    #[tokio::test]
    async fn test_indexer_partial_pull_multiple_commits() -> Result<(), OxenError> {
        test::run_training_data_repo_test_no_commits_async(|mut repo| async move {
            // Set the proper remote
            let name = repo.dirname();
            let remote = test::repo_remote_url_from(&name);
            command::config::set_remote(&mut repo, constants::DEFAULT_REMOTE_NAME, &remote)?;

            let train_dir = repo.path.join("train");
            command::add(&repo, &train_dir)?;
            // Commit the file
            command::commit(&repo, "Adding training data")?;

            let test_dir = repo.path.join("test");
            command::add(&repo, &test_dir)?;
            // Commit the file
            command::commit(&repo, "Adding testing data")?;

            // Create remote
            let remote_repo = test::create_remote_repo(&repo).await?;

            // Push it
            command::push(&repo).await?;

            test::run_empty_dir_test_async(|new_repo_dir| async move {
                let mut opts = CloneOpts::new(
                    remote_repo.remote.url.to_owned(),
                    new_repo_dir.join("new_repo"),
                );
                opts.shallow = true;
                let cloned_repo = command::clone(&opts).await?;
                let indexer = EntryIndexer::new(&cloned_repo)?;

                // Pull a part of the commit
                let commits = api::local::commits::list(&repo)?;
                let last_commit = commits.first().unwrap();
                let limit = 7;
                indexer
                    .pull_entries_for_commit_with_limit(&remote_repo, last_commit, limit)
                    .await?;

                let num_files = util::fs::rcount_files_in_dir(&new_repo_dir);
                assert_eq!(num_files, limit);

                Ok(new_repo_dir)
            })
            .await
        })
        .await
    }
}<|MERGE_RESOLUTION|>--- conflicted
+++ resolved
@@ -757,17 +757,6 @@
 
             entries.par_iter().for_each(|entry| {
                 let filepath = self.repository.path.join(entry.path());
-<<<<<<< HEAD
-                log::debug!(
-                    "unpack_version_files_to_working_dir found filepath {:?}",
-                    filepath
-                );
-                if versioner::should_unpack_entry(entry, &filepath) {
-                    log::debug!(
-                        "unpack_version_files_to_working_dir unpack! {:?}",
-                        entry.path()
-                    );
-=======
                 // log::debug!(
                 //     "unpack_version_files_to_working_dir found filepath {:?}",
                 //     filepath
@@ -777,7 +766,6 @@
                     //     "unpack_version_files_to_working_dir unpack! {:?}",
                     //     entry.path()
                     // );
->>>>>>> 3498d87f
                     let version_path = util::fs::version_path_for_entry(&self.repository, entry);
                     match util::fs::copy_mkdir(version_path, &filepath) {
                         Ok(_) => {}
