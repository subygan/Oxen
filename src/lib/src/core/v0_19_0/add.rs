use filetime::FileTime;
use glob::glob;
// use jwalk::WalkDirGeneric;
use rayon::prelude::*;
use rocksdb::{DBWithThreadMode, MultiThreaded};
use std::collections::{HashMap, HashSet};
use std::path::{Path, PathBuf};
use std::sync::{Arc, Mutex};
use tokio::time::Duration;
use walkdir::WalkDir;

use crate::core;
use crate::model::merkle_tree::node::DirNode;
use indicatif::{ProgressBar, ProgressStyle};
use rmp_serde::Serializer;
use serde::Serialize;

use crate::constants::{FILES_DIR, OXEN_HIDDEN_DIR, STAGED_DIR, VERSIONS_DIR};
use crate::core::db;
use crate::core::v0_19_0::structs::StagedMerkleTreeNode;
use crate::model::{Commit, EntryDataType, MerkleHash, StagedEntryStatus};
use crate::{error::OxenError, model::LocalRepository};
use crate::{repositories, util};
use std::ops::AddAssign;

use crate::core::v0_19_0::index::CommitMerkleTree;
use crate::model::merkle_tree::node::{EMerkleTreeNode, FileNode, MerkleTreeNode};

#[derive(Clone, Debug, Default)]
pub struct CumulativeStats {
    pub total_files: usize,
    pub total_bytes: u64,
    pub data_type_counts: HashMap<EntryDataType, usize>,
}

impl AddAssign<CumulativeStats> for CumulativeStats {
    fn add_assign(&mut self, other: CumulativeStats) {
        self.total_files += other.total_files;
        self.total_bytes += other.total_bytes;
        for (data_type, count) in other.data_type_counts {
            *self.data_type_counts.entry(data_type).or_insert(0) += count;
        }
    }
}

pub fn add(repo: &LocalRepository, path: impl AsRef<Path>) -> Result<(), OxenError> {
    // Collect paths that match the glob pattern either:
    // 1. In the repo working directory (untracked or modified files)
    // 2. In the commit entry db (removed files)

    // Start a timer
    let start = std::time::Instant::now();
    let path = path.as_ref();
    let mut paths: HashSet<PathBuf> = HashSet::new();
    if let Some(path_str) = path.to_str() {
        if util::fs::is_glob_path(path_str) {
            // Match against any untracked entries in the current dir
            for entry in glob(path_str)? {
                paths.insert(entry?);
            }
        } else {
            // Non-glob path
            paths.insert(path.to_owned());
        }
    }
    println!("asdf");

    let stats = add_files(repo, &paths)?;

    // Stop the timer, and round the duration to the nearest second
    let duration = Duration::from_millis(start.elapsed().as_millis() as u64);
    log::debug!("---END--- oxen add: {:?} duration: {:?}", path, duration);

    // oxen staged?
    println!(
        "🐂 oxen added {} files ({}) in {}",
        stats.total_files,
        bytesize::ByteSize::b(stats.total_bytes),
        humantime::format_duration(duration)
    );

    Ok(())
}

fn add_files(
    repo: &LocalRepository,
    paths: &HashSet<PathBuf>,
) -> Result<CumulativeStats, OxenError> {
    // To start, let's see how fast we can simply loop through all the paths
    // and and copy them into an index.

    log::debug!("add files");

    // Create the versions dir if it doesn't exist
    let versions_path = util::fs::oxen_hidden_dir(&repo.path).join(VERSIONS_DIR);
    if !versions_path.exists() {
        util::fs::create_dir_all(versions_path)?;
    }

    // Lookup the head commit
    let maybe_head_commit = repositories::commits::head_commit_maybe(repo)?;

    let mut total = CumulativeStats {
        total_files: 0,
        total_bytes: 0,
        data_type_counts: HashMap::new(),
    };
    for path in paths {
        log::debug!("path is {path:?}");

        if path.is_dir() {
            total += add_dir(repo, &maybe_head_commit, path.clone())?;
        } else if path.is_file() {
            let entry = add_file(repo, &maybe_head_commit, path)?;
            if let Some(entry) = entry {
                if let EMerkleTreeNode::File(file_node) = &entry.node.node {
                    let data_type = file_node.data_type.clone();
                    total.total_files += 1;
                    total.total_bytes += file_node.num_bytes;
                    total
                        .data_type_counts
                        .entry(data_type)
                        .and_modify(|count| *count += 1)
                        .or_insert(1);
                }
            }
        } else {
            // If the path doesn't exist, check if it's in the head commit
            // If so, stage it for removal
            // TODO: Should these removals contribute to the cumulative stats?
            let file_path = path.file_name().unwrap();
            let mut maybe_dir_node = None;
            log::debug!("Found non-existant path: {file_path:?}");
            if let Some(ref head_commit) = maybe_head_commit {
                let path = util::fs::path_relative_to_dir(path, &repo.path)?;
                let parent_path = path.parent().unwrap_or(Path::new(""));
                maybe_dir_node =
                    CommitMerkleTree::dir_with_children(repo, head_commit, parent_path)?;
            }

            if let Ok(Some(_dir_node)) = get_dir_node(&maybe_dir_node, file_path) {
                log::debug!("non-existant path {file_path:?} was dir. Calling remove_dir");
                // This goes directly to remove_dir because we can't detect the type of a non-existant file
                core::v0_19_0::rm::remove_dir(repo, &maybe_head_commit, path.clone());
            } else if let Ok(Some(_file_node)) = get_file_node(&maybe_dir_node, file_path) {
                log::debug!("non-existant path {file_path:?} was file. Calling remove_file");
                core::v0_19_0::rm::remove_file(repo, &maybe_head_commit, &path.clone());
            }
        }
    }

    Ok(total)
}

pub fn add_dir(
    repo: &LocalRepository,
    maybe_head_commit: &Option<Commit>,
    path: PathBuf,
) -> Result<CumulativeStats, OxenError> {
    let versions_path = util::fs::oxen_hidden_dir(&repo.path)
        .join(VERSIONS_DIR)
        .join(FILES_DIR);
    let opts = db::key_val::opts::default();
    let db_path = util::fs::oxen_hidden_dir(&repo.path).join(STAGED_DIR);
    let staged_db: DBWithThreadMode<MultiThreaded> =
        DBWithThreadMode::open(&opts, dunce::simplified(&db_path))?;

    process_add_dir(repo, maybe_head_commit, &versions_path, &staged_db, path)
}

fn process_add_dir(
    repo: &LocalRepository,
    maybe_head_commit: &Option<Commit>,
    versions_path: &Path,
    staged_db: &DBWithThreadMode<MultiThreaded>,
    path: PathBuf,
) -> Result<CumulativeStats, OxenError> {
    let start = std::time::Instant::now();

    let progress_1 = Arc::new(ProgressBar::new_spinner());
    progress_1.set_style(ProgressStyle::default_spinner());
    progress_1.enable_steady_tick(Duration::from_millis(100));

    let path = path.clone();
    let repo = repo.clone();
    let maybe_head_commit = maybe_head_commit.clone();
    let repo_path = repo.path.clone();

    use std::sync::atomic::{AtomicU64, Ordering};
    use std::sync::Arc;
    let byte_counter = Arc::new(AtomicU64::new(0));
    let added_file_counter = Arc::new(AtomicU64::new(0));
    let unchanged_file_counter = Arc::new(AtomicU64::new(0));
    let progress_1_clone = Arc::clone(&progress_1);

    let mut cumulative_stats = CumulativeStats {
        total_files: 0,
        total_bytes: 0,
        data_type_counts: HashMap::new(),
    };

    let walker = WalkDir::new(&path).into_iter();
    for entry in walker.filter_entry(|e| e.file_type().is_dir() && e.file_name() != OXEN_HIDDEN_DIR)
    {
        let entry = entry.unwrap();
        let dir = entry.path();

        log::debug!("Entry is: {entry:?}");

        let byte_counter_clone = Arc::clone(&byte_counter);
        let added_file_counter_clone = Arc::clone(&added_file_counter);
        let unchanged_file_counter_clone = Arc::clone(&unchanged_file_counter);

        let dir_path = util::fs::path_relative_to_dir(dir, &repo_path).unwrap();
        let dir_node = maybe_load_directory(&repo, &maybe_head_commit, &dir_path).unwrap();
        let seen_dirs = Arc::new(Mutex::new(HashSet::new()));

        // TODO: Parallelize this
        std::fs::read_dir(dir)?.for_each(|dir_entry_result| {
            if let Ok(dir_entry) = dir_entry_result {
                log::debug!("Dir Entry is: {dir_entry:?}");
                let total_bytes = byte_counter_clone.load(Ordering::Relaxed);
                let path = dir_entry.path();
                let duration = start.elapsed().as_secs_f32();
                let mbps = (total_bytes as f32 / duration) / 1_000_000.0;

                progress_1.set_message(format!(
                    "🐂 add {} files, {} unchanged ({}) {:.2} MB/s",
                    added_file_counter_clone.load(Ordering::Relaxed),
                    unchanged_file_counter_clone.load(Ordering::Relaxed),
                    bytesize::ByteSize::b(total_bytes),
                    mbps
                ));

                let seen_dirs_clone = Arc::clone(&seen_dirs);
                match process_add_file(
                    &repo_path,
                    versions_path,
                    staged_db,
                    &dir_node,
                    &path,
                    &seen_dirs_clone,
                ) {
                    Ok(Some(node)) => {
                        if let EMerkleTreeNode::File(file_node) = &node.node.node {
                            byte_counter_clone.fetch_add(file_node.num_bytes, Ordering::Relaxed);
                            added_file_counter_clone.fetch_add(1, Ordering::Relaxed);
                            cumulative_stats.total_bytes += file_node.num_bytes;
                            cumulative_stats
                                .data_type_counts
                                .entry(file_node.data_type.clone())
                                .and_modify(|count| *count += 1)
                                .or_insert(1);
                            if node.status != StagedEntryStatus::Unmodified {
                                cumulative_stats.total_files += 1;
                            }
                        }
                    }
                    Ok(None) => {
                        unchanged_file_counter_clone.fetch_add(1, Ordering::Relaxed);
                    }
                    Err(e) => {
                        log::error!("Error adding file: {:?}", e);
                    }
                }
            }
        });
    }

    progress_1_clone.finish_and_clear();

    Ok(cumulative_stats)
}

fn maybe_load_directory(
    repo: &LocalRepository,
    maybe_head_commit: &Option<Commit>,
    path: &Path,
) -> Result<Option<MerkleTreeNode>, OxenError> {
    if let Some(head_commit) = maybe_head_commit {
        let dir_node = CommitMerkleTree::dir_with_children(repo, head_commit, path)?;
        Ok(dir_node)
    } else {
        Ok(None)
    }
}

fn get_file_node(
    dir_node: &Option<MerkleTreeNode>,
    path: impl AsRef<Path>,
) -> Result<Option<FileNode>, OxenError> {
    if let Some(node) = dir_node {
        if let Some(node) = node.get_by_path(path)? {
            if let EMerkleTreeNode::File(file_node) = &node.node {
                Ok(Some(file_node.clone()))
            } else {
                Ok(None)
            }
        } else {
            Ok(None)
        }
    } else {
        Ok(None)
    }
}

fn get_dir_node(
    dir_node: &Option<MerkleTreeNode>,
    path: impl AsRef<Path>,
) -> Result<Option<DirNode>, OxenError> {
    if let Some(node) = dir_node {
        if let Some(node) = node.get_by_path(path)? {
            if let EMerkleTreeNode::Directory(dir_node) = &node.node {
                Ok(Some(dir_node.clone()))
            } else {
                Ok(None)
            }
        } else {
            Ok(None)
        }
    } else {
        Ok(None)
    }
}

pub fn add_file(
    repo: &LocalRepository,
    maybe_head_commit: &Option<Commit>,
    path: &Path,
) -> Result<Option<StagedMerkleTreeNode>, OxenError> {
    log::debug!("add_file");
    let repo_path = repo.path.clone();
    let versions_path = util::fs::oxen_hidden_dir(&repo.path)
        .join(VERSIONS_DIR)
        .join(FILES_DIR);
    let opts = db::key_val::opts::default();
    let db_path = util::fs::oxen_hidden_dir(&repo.path).join(STAGED_DIR);
    let staged_db: DBWithThreadMode<MultiThreaded> =
        DBWithThreadMode::open(&opts, dunce::simplified(&db_path))?;

    let mut maybe_dir_node = None;
    if let Some(head_commit) = maybe_head_commit {
        let path = util::fs::path_relative_to_dir(path, &repo_path)?;
        let parent_path = path.parent().unwrap_or(Path::new(""));
        maybe_dir_node = CommitMerkleTree::dir_with_children(repo, head_commit, parent_path)?;
    }

    let seen_dirs = Arc::new(Mutex::new(HashSet::new()));
    process_add_file(
        &repo_path,
        &versions_path,
        &staged_db,
        &maybe_dir_node,
        path,
        &seen_dirs,
    )
}

<<<<<<< HEAD
pub fn process_add_file(
=======
// Need to ensure this function never gets called with a non-existant path unless that path has intentionally been removed
fn process_add_file(
>>>>>>> 2066abe2
    repo_path: &Path,
    versions_path: &Path,
    staged_db: &DBWithThreadMode<MultiThreaded>,
    maybe_dir_node: &Option<MerkleTreeNode>,
    path: &Path,
    seen_dirs: &Arc<Mutex<HashSet<PathBuf>>>,
) -> Result<Option<StagedMerkleTreeNode>, OxenError> {
    log::debug!("process_add_file");
    let relative_path = util::fs::path_relative_to_dir(path, repo_path)?;
    let full_path = repo_path.join(&relative_path);

    if !full_path.is_file() {
        // If it's not a file - no need to add it
        // We handle directories by traversing the parents of files below
        return Ok(Some(StagedMerkleTreeNode {
            status: StagedEntryStatus::Added,
            node: MerkleTreeNode::default_dir(),
        }));
    }

    // Check if the file is already in the head commit
    let file_path = relative_path.file_name().unwrap();
    let maybe_file_node = get_file_node(maybe_dir_node, file_path)?;

    // This is ugly - but makes sure we don't have to rehash the file if it hasn't changed
    let (status, hash, num_bytes, mtime) = if let Some(file_node) = maybe_file_node {
        // first check if the file timestamp is different
        let metadata = std::fs::metadata(path)?;
        let mtime = FileTime::from_last_modification_time(&metadata);
        if has_different_modification_time(&file_node, &mtime) {
            let hash = util::hasher::get_hash_given_metadata(&full_path, &metadata)?;
            if file_node.hash.to_u128() != hash {
                (
                    StagedEntryStatus::Modified,
                    MerkleHash::new(hash),
                    file_node.num_bytes,
                    mtime,
                )
            } else {
                (
                    StagedEntryStatus::Unmodified,
                    MerkleHash::new(hash),
                    file_node.num_bytes,
                    mtime,
                )
            }
        } else {
            (
                StagedEntryStatus::Unmodified,
                file_node.hash,
                file_node.num_bytes,
                mtime,
            )
        }
    } else {
        let metadata = std::fs::metadata(path)?;
        let mtime = FileTime::from_last_modification_time(&metadata);
        let hash = util::hasher::get_hash_given_metadata(&full_path, &metadata)?;
        (
            StagedEntryStatus::Added,
            MerkleHash::new(hash),
            metadata.len(),
            mtime,
        )
    };

    // Don't have to add the file to the staged db if it hasn't changed
    if status == StagedEntryStatus::Unmodified {
        return Ok(None);
    }

    // Get the data type of the file
    let mime_type = util::fs::file_mime_type(path);
    let data_type = util::fs::datatype_from_mimetype(path, &mime_type);
    let metadata = repositories::metadata::get_file_metadata(&full_path, &data_type)?;

    // Add the file to the versions db
    // Take first 2 chars of hash as dir prefix and last N chars as the dir suffix
    let dir_prefix_len = 2;
    let dir_name = hash.to_string();
    let dir_prefix = dir_name.chars().take(dir_prefix_len).collect::<String>();
    let dir_suffix = dir_name.chars().skip(dir_prefix_len).collect::<String>();
    let dst_dir = versions_path.join(dir_prefix).join(dir_suffix);

    if !dst_dir.exists() {
        util::fs::create_dir_all(&dst_dir).unwrap();
    }

    let dst = dst_dir.join("data");
    util::fs::copy(&full_path, &dst).unwrap();

    let file_extension = relative_path
        .extension()
        .unwrap_or_default()
        .to_string_lossy();
    let relative_path_str = relative_path.to_str().unwrap();
    let entry = StagedMerkleTreeNode {
        status,
        node: MerkleTreeNode::from_file(FileNode {
            hash,
            name: relative_path_str.to_string(),
            data_type,
            num_bytes,
            last_modified_seconds: mtime.unix_seconds(),
            last_modified_nanoseconds: mtime.nanoseconds(),
            metadata,
            extension: file_extension.to_string(),
            mime_type: mime_type.clone(),
            ..Default::default()
        }),
    };

    log::debug!("writing file to staged db: {}", entry);

    let mut buf = Vec::new();
    entry.serialize(&mut Serializer::new(&mut buf)).unwrap();

    let relative_path_str = relative_path.to_str().unwrap();
    staged_db.put(relative_path_str, &buf).unwrap();

    // Add all the parent dirs to the staged db
    let mut parent_path = relative_path.to_path_buf();
    let mut seen_dirs = seen_dirs.lock().unwrap();
    while let Some(parent) = parent_path.parent() {
        let relative_path = util::fs::path_relative_to_dir(parent, repo_path).unwrap();
        parent_path = parent.to_path_buf();

        let relative_path_str = relative_path.to_str().unwrap();
        if !seen_dirs.insert(relative_path.to_owned()) {
            // Don't write the same dir twice
            continue;
        }

        let dir_entry = StagedMerkleTreeNode {
            status: StagedEntryStatus::Added,
            node: MerkleTreeNode::default_dir_from_path(&relative_path),
        };

        log::debug!("writing dir to staged db: {}", dir_entry);
        let mut buf = Vec::new();
        dir_entry.serialize(&mut Serializer::new(&mut buf)).unwrap();
        staged_db.put(relative_path_str, &buf).unwrap();

        if relative_path == Path::new("") {
            break;
        }
    }

    Ok(Some(entry))
}

pub fn has_different_modification_time(node: &FileNode, time: &FileTime) -> bool {
    node.last_modified_nanoseconds != time.nanoseconds()
        || node.last_modified_seconds != time.unix_seconds()
}<|MERGE_RESOLUTION|>--- conflicted
+++ resolved
@@ -168,7 +168,7 @@
     process_add_dir(repo, maybe_head_commit, &versions_path, &staged_db, path)
 }
 
-fn process_add_dir(
+pub fn process_add_dir(
     repo: &LocalRepository,
     maybe_head_commit: &Option<Commit>,
     versions_path: &Path,
@@ -356,12 +356,8 @@
     )
 }
 
-<<<<<<< HEAD
+// Need to ensure this function never gets called with a non-existant path unless that path has intentionally been removed
 pub fn process_add_file(
-=======
-// Need to ensure this function never gets called with a non-existant path unless that path has intentionally been removed
-fn process_add_file(
->>>>>>> 2066abe2
     repo_path: &Path,
     versions_path: &Path,
     staged_db: &DBWithThreadMode<MultiThreaded>,
