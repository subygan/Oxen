--- conflicted
+++ resolved
@@ -213,11 +213,8 @@
         let dir_node = maybe_load_directory(&repo, &maybe_head_commit, &dir_path).unwrap();
         let seen_dirs = Arc::new(Mutex::new(HashSet::new()));
 
-<<<<<<< HEAD
-=======
         add_dir_to_staged_db(staged_db, &dir_path, &seen_dirs)?;
 
->>>>>>> 4d038689
         // TODO: Parallelize this
         std::fs::read_dir(dir)?.for_each(|dir_entry_result| {
             if let Ok(dir_entry) = dir_entry_result {
@@ -359,10 +356,6 @@
     )
 }
 
-<<<<<<< HEAD
-// Need to ensure this function never gets called with a non-existant path unless that path has intentionally been removed
-=======
->>>>>>> 4d038689
 pub fn process_add_file(
     repo_path: &Path,
     versions_path: &Path,
