--- conflicted
+++ resolved
@@ -217,11 +217,7 @@
 
     Ok(Some(MetadataEntry {
         filename: dir_node.name.clone(),
-<<<<<<< HEAD
-        hash: node.hash,
-=======
         hash: dir_node.hash.to_string(),
->>>>>>> 6c5689ca
         is_dir: true,
         latest_commit: Some(commit.clone()),
         resource: Some(parsed_resource.clone()),
@@ -258,11 +254,7 @@
 
     Ok(Some(MetadataEntry {
         filename: file_node.name.clone(),
-<<<<<<< HEAD
-        hash: node.hash,
-=======
         hash: file_node.hash.to_string(),
->>>>>>> 6c5689ca
         is_dir: false,
         latest_commit: Some(commit.clone()),
         resource: Some(parsed_resource.clone()),
