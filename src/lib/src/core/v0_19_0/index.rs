pub mod commit_merkle_tree;
pub mod commit_writer;
pub mod file_chunker;
<<<<<<< HEAD
pub mod merkle_tree;
pub mod restore;
=======
pub mod merkle_node_db;

pub use commit_merkle_tree::CommitMerkleTree;
pub use merkle_node_db::MerkleNodeDB;
>>>>>>> dde443f6
<|MERGE_RESOLUTION|>--- conflicted
+++ resolved
@@ -1,12 +1,7 @@
 pub mod commit_merkle_tree;
 pub mod commit_writer;
 pub mod file_chunker;
-<<<<<<< HEAD
-pub mod merkle_tree;
+pub mod merkle_node_db;
 pub mod restore;
-=======
-pub mod merkle_node_db;
-
 pub use commit_merkle_tree::CommitMerkleTree;
-pub use merkle_node_db::MerkleNodeDB;
->>>>>>> dde443f6
+pub use merkle_node_db::MerkleNodeDB;