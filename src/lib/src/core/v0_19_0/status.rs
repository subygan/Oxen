use crate::constants::OXEN_HIDDEN_DIR;
use crate::constants::STAGED_DIR;
use crate::core::db;
use crate::core::v0_19_0::structs::StagedMerkleTreeNode;
use crate::error::OxenError;
use crate::model::merkle_tree::node::FileNode;
use crate::model::metadata::generic_metadata::GenericMetadata;
use crate::model::StagedSchema;
use crate::model::{
    LocalRepository, StagedData, StagedDirStats, StagedEntry, StagedEntryStatus,
    SummarizedStagedDirStats,
};
use crate::{repositories, util};

use filetime::FileTime;
use indicatif::{ProgressBar, ProgressStyle};
use rocksdb::{DBWithThreadMode, IteratorMode, SingleThreaded};
use std::collections::HashMap;
use std::collections::HashSet;
use std::path::Path;
use std::path::PathBuf;
use std::str;
use std::time::Duration;

use crate::core::v0_19_0::index::CommitMerkleTree;
use crate::model::merkle_tree::node::EMerkleTreeNode;
use crate::model::merkle_tree::node::MerkleTreeNode;

pub fn status(repo: &LocalRepository) -> Result<StagedData, OxenError> {
    status_from_dir(repo, Path::new(""))
}

pub fn status_from_dir(
    repo: &LocalRepository,
    dir: impl AsRef<Path>,
) -> Result<StagedData, OxenError> {
    let mut staged_data = StagedData::empty();

    let read_progress = ProgressBar::new_spinner();
    read_progress.set_style(ProgressStyle::default_spinner());
    read_progress.enable_steady_tick(Duration::from_millis(100));

    let db_path = util::fs::oxen_hidden_dir(&repo.path).join(STAGED_DIR);
    let maybe_staged_db = if db_path.join("CURRENT").exists() {
        // Read the staged files from the staged db
        let opts = db::key_val::opts::default();
        let db: DBWithThreadMode<SingleThreaded> =
            DBWithThreadMode::open_for_read_only(&opts, dunce::simplified(&db_path), true)?;
        Some(db)
    } else {
        None
    };

    find_untracked_and_modified_paths(
        repo,
        &dir,
        &mut staged_data,
        &maybe_staged_db,
        &read_progress,
    )?;

    let Some(db) = maybe_staged_db else {
        return Ok(staged_data);
    };

    let (dir_entries, _) = read_staged_entries_below_path(repo, &db, &dir, &read_progress)?;
    // log::debug!("status_from_dir dir_entries: {:?}", dir_entries);
    read_progress.finish_and_clear();

    status_from_dir_entries(&mut staged_data, dir_entries)
}

pub fn status_from_dir_entries(
    staged_data: &mut StagedData,
    dir_entries: HashMap<PathBuf, Vec<StagedMerkleTreeNode>>,
) -> Result<StagedData, OxenError> {
    let mut summarized_dir_stats = SummarizedStagedDirStats {
        num_files_staged: 0,
        total_files: 0,
        paths: HashMap::new(),
    };

    log::debug!("dir_entries.len(): {:?}", dir_entries.len());
    for (dir, entries) in dir_entries {
        log::debug!(
            "dir_entries dir: {:?} entries.len(): {:?}",
            dir,
            entries.len()
        );
        let stats = StagedDirStats {
            path: dir.clone(),
            num_files_staged: 0,
            total_files: 0,
            status: StagedEntryStatus::Added,
        };
        for entry in entries {
            log::debug!("dir_entries entry: {}", entry);
            match &entry.node.node {
                EMerkleTreeNode::Directory(node) => {
                    log::debug!("dir_entries dir_node: {}", node);
                }
                EMerkleTreeNode::File(node) => {
                    // TODO: It's not always added. It could be modified.
                    log::debug!("dir_entries file_node: {}", entry);
                    let file_path = PathBuf::from(&node.name);
                    let staged_entry = StagedEntry {
                        hash: node.hash.to_string(),
                        status: entry.status,
                    };
                    staged_data
                        .staged_files
                        .insert(file_path.clone(), staged_entry);
                    maybe_add_schemas(node, staged_data)?;

                    // Cannot be removed if it's staged
                    if staged_data.removed_files.contains(&file_path) {
                        staged_data.removed_files.remove(&file_path);
                    }
                }
                _ => {
                    return Err(OxenError::basic_str(format!(
                        "status_from_dir found unexpected node type: {:?}",
                        entry.node
                    )));
                }
            }
        }
        summarized_dir_stats.add_stats(&stats);
    }

    staged_data.staged_dirs = summarized_dir_stats;

    Ok(staged_data.clone())
}

fn maybe_add_schemas(node: &FileNode, staged_data: &mut StagedData) -> Result<(), OxenError> {
    if let Some(GenericMetadata::MetadataTabular(m)) = &node.metadata {
        let schema = m.tabular.schema.clone();
        let path = PathBuf::from(&node.name);
        let staged_schema = StagedSchema {
            schema,
            status: StagedEntryStatus::Added,
        };
        staged_data.staged_schemas.insert(path, staged_schema);
    }

    Ok(())
}

pub fn read_staged_entries(
    repo: &LocalRepository,
    db: &DBWithThreadMode<SingleThreaded>,
    read_progress: &ProgressBar,
) -> Result<(HashMap<PathBuf, Vec<StagedMerkleTreeNode>>, u64), OxenError> {
    read_staged_entries_below_path(repo, db, Path::new(""), read_progress)
}

pub fn read_staged_entries_below_path(
    repo: &LocalRepository,
    db: &DBWithThreadMode<SingleThreaded>,
    start_path: impl AsRef<Path>,
    read_progress: &ProgressBar,
) -> Result<(HashMap<PathBuf, Vec<StagedMerkleTreeNode>>, u64), OxenError> {
    let start_path = util::fs::path_relative_to_dir(start_path.as_ref(), &repo.path)?;
    let mut total_entries = 0;
    let iter = db.iterator(IteratorMode::Start);
    let mut dir_entries: HashMap<PathBuf, Vec<StagedMerkleTreeNode>> = HashMap::new();
    for item in iter {
        match item {
            // key = file path, value = EntryMetaData
            Ok((key, value)) => {
                // log::debug!("Key is {key:?}, value is {value:?}");
                let key = str::from_utf8(&key)?;
                let path = Path::new(key);
                if !path.starts_with(&start_path) {
                    continue;
                }
                let entry: StagedMerkleTreeNode = rmp_serde::from_slice(&value).unwrap();
                log::debug!("read_staged_entries key {key} entry: {entry} path: {path:?}");
                let full_path = repo.path.join(path);

                if full_path.is_dir() {
                    // add the dir as a key in dir_entries
                    log::debug!("read_staged_entries adding dir {:?}", path);
                    dir_entries.entry(path.to_path_buf()).or_default();
                }

                // add the file or dir as an entry under its parent dir
                if let Some(parent) = path.parent() {
<<<<<<< HEAD
=======
                    let relative_start_path =
                        util::fs::path_relative_to_dir(start_path, &repo.path)?;
>>>>>>> f8ec8c3c
                    log::debug!(
                        "read_staged_entries adding file {:?} to parent {:?}",
                        path,
                        parent
                    );
                    dir_entries
                        .entry(parent.to_path_buf())
                        .or_default()
                        .push(entry);
                }

                total_entries += 1;
                read_progress.set_message(format!("Found {} entries", total_entries));
            }
            Err(err) => {
                log::error!("Could not get staged entry: {}", err);
            }
        }
    }

    log::debug!(
        "read_staged_entries dir_entries.len(): {:?}",
        dir_entries.len()
    );
    for (dir, entries) in dir_entries.iter() {
        log::debug!("commit dir_entries dir {:?}", dir);
        for entry in entries.iter() {
            log::debug!("\tcommit dir_entries entry {}", entry);
        }
    }

    Ok((dir_entries, total_entries))
}

fn find_untracked_and_modified_paths(
    repo: &LocalRepository,
    start_path: impl AsRef<Path>,
    staged_data: &mut StagedData,
    staged_db: &Option<DBWithThreadMode<SingleThreaded>>,
    progress: &ProgressBar,
) -> Result<(), OxenError> {
    let start_path = start_path.as_ref();
    let mut seen_paths: HashSet<PathBuf> = HashSet::new();
    let maybe_head_commit = repositories::commits::head_commit_maybe(repo)?;

    // Candidate directories are the start path
    // and all the directories in the current tree
    // that are descendants of the start path
    let mut candidate_dirs: HashSet<PathBuf> = HashSet::new();
    candidate_dirs.insert(start_path.to_path_buf());

    log::debug!(
        "find_untracked_and_modified_paths start_path: {:?}",
        start_path
    );

    // Add all the directories that are direct children of the start path
    let relative_start_path = util::fs::path_relative_to_dir(start_path, &repo.path)?;
    let repo_start_path = repo.path.join(relative_start_path);

    if repo_start_path.exists() {
        let dirs = std::fs::read_dir(&repo_start_path)?;
        for dir in dirs {
            let dir = dir?.path();
            if dir.is_dir() {
                let dir = util::fs::path_relative_to_dir(&dir, &repo.path)?;
                // Skip hidden .oxen files
                if dir.starts_with(OXEN_HIDDEN_DIR) {
                    continue;
                }
                candidate_dirs.insert(dir);
            }
        }
    }

    // Add all the directories that are in the head commit
    let dir_hashes = if let Some(head_commit) = maybe_head_commit {
        let dir_hashes = CommitMerkleTree::dir_hashes(repo, &head_commit)?;
        for (dir, _) in &dir_hashes {
            let dir = repo.path.join(dir);
            if dir.starts_with(&repo_start_path) && dir != repo_start_path {
                candidate_dirs.insert(dir);
            }
        }
        dir_hashes
    } else {
        HashMap::new()
    };

    // List the directories in the current tree, and check if they have untracked files
    // Files in working directory as candidates
    let mut total_files = 0;
    for candidate_dir in &candidate_dirs {
        let relative_dir = util::fs::path_relative_to_dir(candidate_dir, &repo.path)?;
        log::debug!(
            "find_untracked_and_modified_paths finding untracked files in {:?} relative {:?}",
            candidate_dir,
            relative_dir
        );
        let dir_node = if let Some(hash) = dir_hashes.get(&relative_dir) {
            log::debug!(
                "find_untracked_and_modified_paths dir node for {:?} is {:?}",
                relative_dir,
                hash
            );
            CommitMerkleTree::read_depth(repo, hash, 2)?
        } else {
            None
        };

        let full_dir = repo.path.join(&relative_dir);
        let read_dir = std::fs::read_dir(&full_dir);
        if read_dir.is_ok() {
            log::debug!(
                "find_untracked_and_modified_paths adding untracked candidate from dir {:?}",
                candidate_dir
            );

            // Consider the current directory and all its children
            let mut paths = vec![candidate_dir.to_path_buf()];
            for path in read_dir? {
                let path = path?.path();
                paths.push(path);
            }

            for path in paths {
                total_files += 1;
                progress.set_message(format!("Checking {} untracked files", total_files));

                let relative_path = util::fs::path_relative_to_dir(&path, &repo.path)?;
                log::debug!(
                    "find_untracked_and_modified_paths checking relative path {:?} in {:?}",
                    relative_path,
                    relative_dir
                );

                // Don't add the directories that are in the current tree
                if candidate_dirs.contains(&path) {
                    continue;
                }

                // Skip hidden .oxen files
                if relative_path.starts_with(OXEN_HIDDEN_DIR) {
                    continue;
                }

                // Skip duplicates
                if !seen_paths.insert(path.to_path_buf()) {
                    continue;
                }

                if let Some(staged_db) = staged_db {
                    let key = relative_path.to_str().unwrap();
                    if staged_db.get(key.as_bytes())?.is_some() {
                        continue;
                    }
                }

                let file_name = path
                    .file_name()
                    .ok_or(OxenError::basic_str("path has no file name"))?;
                if let Some(node) = maybe_get_child_node(file_name, &dir_node)? {
                    log::debug!(
                        "find_untracked_and_modified_paths checking if modified {:?}",
                        relative_path
                    );
                    if is_modified(&node, &path)? {
                        log::debug!(
                            "find_untracked_and_modified_paths file {:?} is modified",
                            path
                        );
                        staged_data.modified_files.push(relative_path);
                    }
                } else {
                    log::debug!("find_untracked_and_modified_paths adding untracked candidate from dir {:?}", relative_path);
                    if path.is_file() {
                        staged_data.untracked_files.push(relative_path);
                    } else if path.is_dir() {
                        staged_data.untracked_dirs.push((relative_path, 0));
                    }
                }
            }
        } else {
            log::error!(
                "find_untracked_and_modified_paths error reading dir {:?}",
                full_dir
            );
        }

        // Loop over the children in the dir node and check if they are removed
        if let Some(dir_node) = dir_node {
            let full_dir = repo.path.join(&relative_dir);
            let files = CommitMerkleTree::node_files_and_folders(&dir_node)?;
            for child in files {
                log::debug!(
                    "find_untracked_and_modified_paths checking if child {} is removed",
                    child
                );
<<<<<<< HEAD
                match &child.node {
                    EMerkleTreeNode::File(file) => {
                        let removed_path = relative_dir.join(&file.name);
                        if is_removed(file, &full_dir)
                            && !staged_data.staged_files.contains_key(&removed_path)
                        {
                            log::debug!(
                                "find_untracked_and_modified_paths is removed! {:?}",
                                removed_path
                            );
                            staged_data.removed_files.insert(removed_path);
                        }
=======
                if let EMerkleTreeNode::File(file) = &child.node {
                    if is_removed(file, &full_dir) {
                        log::debug!(
                            "find_untracked_and_modified_paths is removed! dir {:?} child {}",
                            full_dir,
                            child
                        );
                        staged_data
                            .removed_files
                            .push(relative_dir.join(&file.name));
>>>>>>> f8ec8c3c
                    }
                }
            }
        }
    }

    log::debug!(
        "find_untracked_and_modified_paths done removed_files: {:?}",
        staged_data.removed_files
    );

    Ok(())
}

fn maybe_get_child_node(
    path: impl AsRef<Path>,
    dir_node: &Option<MerkleTreeNode>,
) -> Result<Option<MerkleTreeNode>, OxenError> {
    log::debug!("checking is_untracked for {:?}", path.as_ref());
    let Some(node) = dir_node else {
        return Ok(None);
    };

    node.get_by_path(path)
}

fn is_modified(node: &MerkleTreeNode, path: impl AsRef<Path>) -> Result<bool, OxenError> {
    // Check the file timestamps vs the commit timestamps
    let metadata = std::fs::metadata(path)?;
    let mtime = FileTime::from_last_modification_time(&metadata);

    let (node_modified_seconds, node_modified_nanoseconds) = match &node.node {
        EMerkleTreeNode::File(file) => {
            let node_modified_seconds = file.last_modified_seconds;
            let node_modified_nanoseconds = file.last_modified_nanoseconds;
            (node_modified_seconds, node_modified_nanoseconds)
        }
        EMerkleTreeNode::Directory(dir) => {
            let node_modified_seconds = dir.last_modified_seconds;
            let node_modified_nanoseconds = dir.last_modified_nanoseconds;
            (node_modified_seconds, node_modified_nanoseconds)
        }
        _ => {
            return Err(OxenError::basic_str("unsupported node type"));
        }
    };

    if node_modified_nanoseconds != mtime.nanoseconds()
        || node_modified_seconds != mtime.unix_seconds()
    {
        return Ok(true);
    }

    Ok(false)
}

fn is_removed(node: &FileNode, dir_path: impl AsRef<Path>) -> bool {
    let path = dir_path.as_ref().join(&node.name);
    log::debug!("is_removed checking if {:?} is removed", path);
    !path.exists()
}<|MERGE_RESOLUTION|>--- conflicted
+++ resolved
@@ -187,11 +187,6 @@
 
                 // add the file or dir as an entry under its parent dir
                 if let Some(parent) = path.parent() {
-<<<<<<< HEAD
-=======
-                    let relative_start_path =
-                        util::fs::path_relative_to_dir(start_path, &repo.path)?;
->>>>>>> f8ec8c3c
                     log::debug!(
                         "read_staged_entries adding file {:?} to parent {:?}",
                         path,
@@ -390,20 +385,6 @@
                     "find_untracked_and_modified_paths checking if child {} is removed",
                     child
                 );
-<<<<<<< HEAD
-                match &child.node {
-                    EMerkleTreeNode::File(file) => {
-                        let removed_path = relative_dir.join(&file.name);
-                        if is_removed(file, &full_dir)
-                            && !staged_data.staged_files.contains_key(&removed_path)
-                        {
-                            log::debug!(
-                                "find_untracked_and_modified_paths is removed! {:?}",
-                                removed_path
-                            );
-                            staged_data.removed_files.insert(removed_path);
-                        }
-=======
                 if let EMerkleTreeNode::File(file) = &child.node {
                     if is_removed(file, &full_dir) {
                         log::debug!(
@@ -413,8 +394,7 @@
                         );
                         staged_data
                             .removed_files
-                            .push(relative_dir.join(&file.name));
->>>>>>> f8ec8c3c
+                            .insert(relative_dir.join(&file.name));
                     }
                 }
             }
