--- conflicted
+++ resolved
@@ -797,14 +797,10 @@
         );
 
         // if the times are different, check the file contents
-<<<<<<< HEAD
         let version_path =
             util::fs::version_path_from_node(repo, node.hash.to_string(), &full_path);
         let is_modified = util::fs::compare_file_contents(version_path, full_path)?;
         return Ok(is_modified);
-=======
-        return Ok(true); 
->>>>>>> d2ac2ef5
     }
     log::debug!("Last modified time matches node. File is unmodified");
 
