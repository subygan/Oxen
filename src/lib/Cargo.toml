[package]
name = "liboxen"
<<<<<<< HEAD
version = "0.19.0"
=======
version = "0.18.20"
>>>>>>> 5453f99a
edition = "2021"
license-file = "LICENSE"
description = "Oxen is a fast, unstructured data version control, to help version datasets, written in Rust."
homepage = "https://oxen.ai"
repository = "https://github.com/Oxen-AI/Oxen"
readme = "README.md"
keywords = ["machine-learning", "AI", "version-control"]
categories = [
    "command-line-utilities",
    "science",
    "multimedia",
    "database",
    "computer-vision",
]

[features]
default = ["duckdb/bundled"]
docs = ["duckdb"]

[dependencies]
actix-files = "0.6.0"
actix-web = { version = "4", features = ["rustls"] }
approx = "0.5.1"
async-compression = { version = "0.4.0", features = ["futures-io", "gzip"] }
async-recursion = "1.0.0"
async-std = { version = "1.12.0", features = ["unstable"] }
async-tar = "0.5.0"
<<<<<<< HEAD
arrow-json = "52.2.0"
bincode = "1.3.3"
=======
arrow-json = "52.0.0"
>>>>>>> 5453f99a
blocking = "1.6.1"
bytecount = "0.6.3"
bytes = "1.2.1"
bytesize = "1.1.0"
bytevec = "0.2.0"
chrono = "0.4.22"
clap = { version = "4.2.7", features = ["cargo"] }
colored = "2.0.0"
comfy-table = "7.1.1"
deadqueue = "0.2.4"
<<<<<<< HEAD
derive_more = { version = "1.0.0", features = ["full"] }
=======
derive_more = "1.0.0"
>>>>>>> 5453f99a
difference = "2.0.0"
dirs = "5.0.1"
dotenv = "0.15.0"
dunce = "1"
duckdb = { package = "duckdb", version = "1.0.0", default-features=false, optional=true}
env_logger = "0.11.3"
# ffmpeg-next = { version = "6.0.0", features = ["codec", "format"] }
fd-lock = "4.0.1"
filetime = "0.2.16"
flate2 = "1.0.23"
fs_extra = "1.2.0"
futures = "0.3"
futures-util = "0.3.21"
glob = "0.3.1"
hashbrown = "0.15.0"
http = "1.1.0"
humantime = "2.1.0"
ignore = "0.4"
image = "0.25.2"
indicatif = "0.17.1"
infer = "0.16.0"
itertools = "0.13.0"
jwalk = "0.8.1"
lazy_static = "1.4.0"
lofty = "0.21.0"
log = "0.4.17"
lru = "0.12.0"
# magick_rust = "0.18.0"
minus = { version = "5.3.1", features = ["static_output", "search"] }
mp4 = "0.14.0"
nom = "7.1.1"
num_cpus = "1.13.1"
pluralizer = "0.4.0"
<<<<<<< HEAD
polars = { version = "0.43.1", features = [
=======
polars = { git = "https://github.com/pola-rs/polars", rev = "f55658b17d0b27c71a84511b578604ccf9d01cd2", features = [
>>>>>>> 5453f99a
    "lazy",
    "parquet",
    "json",
    "ipc",
    "ipc_streaming",
    "dtype-full",
] }
<<<<<<< HEAD
polars-sql = "0.43.1"
=======
>>>>>>> 5453f99a
os_path = "0.8.0"
qsv-sniffer = "0.10.3"
rand = "0.8.5"
rayon = "1.7.0"
r2d2 = "0.8.10"
<<<<<<< HEAD
rmp-serde = "1.3.0"
redis = { version = "0.27.2", features = ["r2d2"] }
reqwest = { version = "0.12.5", features = [
=======
redis = { version = "0.27.2", features = ["r2d2"] }
reqwest = { version = "0.12.3", features = [
>>>>>>> 5453f99a
    "multipart",
    "json",
    "gzip",
    "stream",
] }
rocksdb = { version = "0.22.0", default-features = false, features = [
    "lz4",
    "snappy",
    "zlib",
    "multi-threaded-cf",
] }
serde = { version = "1.0.136", features = ["derive"] }
serde_derive = "1.0"
serde_json = "1.0.78"
serde_url_params = "0.2.1"
signal-hook = "0.3.13"
simdutf8 = "0.1.4"
sha2 = "0.10.8"
sql_query_builder = { version = "2.1.0", features = ["postgresql"] }
sysinfo = "0.31.2"
tar = "0.4.38"
threadpool = "1.8.1"
time = { version = "0.3.20", features = ["serde"] }
tokio = { version = "1", features = ["full"] }
tokio-util = "0.7.8"
toml = "0.8.12"
unicode-truncate = "1.1.0"
url = "2.2.2"
urlencoding = "2.1.0"
uuid = { version = "1.3.3", features = ["serde", "v4"] }
walkdir = "2.5.0"
words-count = "0.1.5"
xxhash-rust = { version = "0.8.5", features = ["xxh3"] }
mockito = "1.1.0"

[lib]
name = "liboxen"
path = "src/lib.rs"

[package.metadata.docs.rs]
default-target = "x86_64-unknown-linux-gnu"
features = ["duckdb"] # this is without "duckdb/bundled"
no-default-features = true
<|MERGE_RESOLUTION|>--- conflicted
+++ resolved
@@ -1,10 +1,6 @@
 [package]
 name = "liboxen"
-<<<<<<< HEAD
 version = "0.19.0"
-=======
-version = "0.18.20"
->>>>>>> 5453f99a
 edition = "2021"
 license-file = "LICENSE"
 description = "Oxen is a fast, unstructured data version control, to help version datasets, written in Rust."
@@ -32,12 +28,8 @@
 async-recursion = "1.0.0"
 async-std = { version = "1.12.0", features = ["unstable"] }
 async-tar = "0.5.0"
-<<<<<<< HEAD
-arrow-json = "52.2.0"
+arrow-json = "53.1.0"
 bincode = "1.3.3"
-=======
-arrow-json = "52.0.0"
->>>>>>> 5453f99a
 blocking = "1.6.1"
 bytecount = "0.6.3"
 bytes = "1.2.1"
@@ -48,11 +40,7 @@
 colored = "2.0.0"
 comfy-table = "7.1.1"
 deadqueue = "0.2.4"
-<<<<<<< HEAD
 derive_more = { version = "1.0.0", features = ["full"] }
-=======
-derive_more = "1.0.0"
->>>>>>> 5453f99a
 difference = "2.0.0"
 dirs = "5.0.1"
 dotenv = "0.15.0"
@@ -86,11 +74,7 @@
 nom = "7.1.1"
 num_cpus = "1.13.1"
 pluralizer = "0.4.0"
-<<<<<<< HEAD
-polars = { version = "0.43.1", features = [
-=======
 polars = { git = "https://github.com/pola-rs/polars", rev = "f55658b17d0b27c71a84511b578604ccf9d01cd2", features = [
->>>>>>> 5453f99a
     "lazy",
     "parquet",
     "json",
@@ -98,23 +82,14 @@
     "ipc_streaming",
     "dtype-full",
 ] }
-<<<<<<< HEAD
-polars-sql = "0.43.1"
-=======
->>>>>>> 5453f99a
 os_path = "0.8.0"
 qsv-sniffer = "0.10.3"
 rand = "0.8.5"
 rayon = "1.7.0"
 r2d2 = "0.8.10"
-<<<<<<< HEAD
 rmp-serde = "1.3.0"
 redis = { version = "0.27.2", features = ["r2d2"] }
 reqwest = { version = "0.12.5", features = [
-=======
-redis = { version = "0.27.2", features = ["r2d2"] }
-reqwest = { version = "0.12.3", features = [
->>>>>>> 5453f99a
     "multipart",
     "json",
     "gzip",
@@ -134,7 +109,7 @@
 simdutf8 = "0.1.4"
 sha2 = "0.10.8"
 sql_query_builder = { version = "2.1.0", features = ["postgresql"] }
-sysinfo = "0.31.2"
+sysinfo = "0.32.0"
 tar = "0.4.38"
 threadpool = "1.8.1"
 time = { version = "0.3.20", features = ["serde"] }
